--- conflicted
+++ resolved
@@ -65,13 +65,8 @@
       "CREATE TABLE department_table(dept_id INT PRIMARY KEY, student_id INT, "
       "dept_name TEXT);");
 
-<<<<<<< HEAD
   statement->SetPlanTree(optimizer.BuildPelotonPlanTree(
       catalog::Catalog::GetInstance(), create_stmt, DEFAULT_DB_NAME, txn));
-=======
-  statement->SetPlanTree(
-      optimizer.BuildPelotonPlanTree(create_stmt, DEFAULT_DB_NAME, txn));
->>>>>>> 790e61e6
 
   std::vector<type::Value> params;
   std::vector<ResultValue> result;
@@ -114,13 +109,8 @@
       "INSERT INTO department_table(dept_id,student_id,dept_name) VALUES "
       "(1,52,'hello_1');");
 
-<<<<<<< HEAD
   statement->SetPlanTree(optimizer.BuildPelotonPlanTree(
       catalog::Catalog::GetInstance(), insert_stmt, DEFAULT_DB_NAME, txn));
-=======
-  statement->SetPlanTree(
-      optimizer.BuildPelotonPlanTree(insert_stmt, DEFAULT_DB_NAME, txn));
->>>>>>> 790e61e6
 
   result_format = std::vector<int>(statement->GetTupleDescriptor().size(), 0);
   TestingSQLUtil::counter_.store(1);
@@ -148,13 +138,8 @@
   auto update_stmt = peloton_parser.BuildParseTree(
       "CREATE INDEX saif ON department_table (student_id);");
 
-<<<<<<< HEAD
   statement->SetPlanTree(optimizer.BuildPelotonPlanTree(
       catalog::Catalog::GetInstance(), update_stmt, DEFAULT_DB_NAME, txn));
-=======
-  statement->SetPlanTree(
-      optimizer.BuildPelotonPlanTree(update_stmt, DEFAULT_DB_NAME, txn));
->>>>>>> 790e61e6
 
   result_format = std::vector<int>(statement->GetTupleDescriptor().size(), 0);
   TestingSQLUtil::counter_.store(1);
@@ -186,13 +171,8 @@
       "52");
   update_stmt = peloton_parser.BuildParseTree(
       "UPDATE department_table SET dept_name = 'CS' WHERE student_id = 52");
-<<<<<<< HEAD
   auto update_plan = optimizer.BuildPelotonPlanTree(
       catalog::Catalog::GetInstance(), update_stmt, DEFAULT_DB_NAME, txn);
-=======
-  auto update_plan =
-      optimizer.BuildPelotonPlanTree(update_stmt, DEFAULT_DB_NAME, txn);
->>>>>>> 790e61e6
   txn_manager.CommitTransaction(txn);
 
   txn = txn_manager.BeginTransaction();
@@ -204,13 +184,8 @@
 
   update_stmt = peloton_parser.BuildParseTree(
       "UPDATE department_table SET dept_name = 'CS' WHERE dept_name = 'CS'");
-<<<<<<< HEAD
   update_plan = optimizer.BuildPelotonPlanTree(
       catalog::Catalog::GetInstance(), update_stmt, DEFAULT_DB_NAME, txn);
-=======
-  update_plan =
-      optimizer.BuildPelotonPlanTree(update_stmt, DEFAULT_DB_NAME, txn);
->>>>>>> 790e61e6
   EXPECT_EQ(update_plan->GetChildren().front()->GetPlanNodeType(),
             PlanNodeType::SEQSCAN);
   txn_manager.CommitTransaction(txn);
@@ -221,13 +196,8 @@
   LOG_TRACE("Query: DELETE FROM department_table WHERE student_id = 52");
   auto delete_stmt = peloton_parser.BuildParseTree(
       "DELETE FROM department_table WHERE student_id = 52");
-<<<<<<< HEAD
   auto del_plan = optimizer.BuildPelotonPlanTree(
       catalog::Catalog::GetInstance(), delete_stmt, DEFAULT_DB_NAME, txn);
-=======
-  auto del_plan =
-      optimizer.BuildPelotonPlanTree(delete_stmt, DEFAULT_DB_NAME, txn);
->>>>>>> 790e61e6
   txn_manager.CommitTransaction(txn);
 
   // Check scan plan
@@ -240,13 +210,8 @@
   // Test delete tuple with seq scan
   auto delete_stmt_seq = peloton_parser.BuildParseTree(
       "DELETE FROM department_table WHERE dept_name = 'CS'");
-<<<<<<< HEAD
   auto del_plan_seq = optimizer.BuildPelotonPlanTree(
       catalog::Catalog::GetInstance(), delete_stmt_seq, DEFAULT_DB_NAME, txn);
-=======
-  auto del_plan_seq =
-      optimizer.BuildPelotonPlanTree(delete_stmt_seq, DEFAULT_DB_NAME, txn);
->>>>>>> 790e61e6
   auto &del_scan_plan_seq = del_plan_seq->GetChildren().front();
   txn_manager.CommitTransaction(txn);
   EXPECT_EQ(del_scan_plan_seq->GetPlanNodeType(), PlanNodeType::SEQSCAN);
