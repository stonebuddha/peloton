--- conflicted
+++ resolved
@@ -173,7 +173,34 @@
     PG_RETURN_FLOAT8(tax);
 }
 
-<<<<<<< HEAD
+PG_FUNCTION_INFO_V1(replace_vowel);
+
+Datum
+replace_vowel(PG_FUNCTION_ARGS) {
+    text *arg = PG_GETARG_TEXT_P(0);
+    int len = VARSIZE(arg)-VARHDRSZ;
+    for (int i = 0; i < len; i++) {
+        if (arg->vl_dat[i] == 'a' ||
+                arg->vl_dat[i] == 'e' ||
+                arg->vl_dat[i] == 'i' ||
+                arg->vl_dat[i] == 'o' ||
+                arg->vl_dat[i] == 'u') {
+            arg->vl_dat[i] = '*';
+        }
+    }
+    PG_RETURN_TEXT_P(arg);
+}
+
+
+PG_FUNCTION_INFO_V1(integer_manipulate);
+
+Datum
+integer_manipulate(PG_FUNCTION_ARGS) {
+    int32 arg = PG_GETARG_INT32(0);
+    PG_RETURN_INT32((arg * 9 + 999) / 5 - 100);
+}
+
+
 /*PG_FUNCTION_INFO_V1(multiply_string_c);
 
 Datum
@@ -218,36 +245,6 @@
     }
 }
 
-=======
-PG_FUNCTION_INFO_V1(replace_vowel);
-
-Datum
-replace_vowel(PG_FUNCTION_ARGS) {
-    text *arg = PG_GETARG_TEXT_P(0);
-    int len = VARSIZE(arg)-VARHDRSZ;
-    for (int i = 0; i < len; i++) {
-        if (arg->vl_dat[i] == 'a' ||
-                arg->vl_dat[i] == 'e' ||
-                arg->vl_dat[i] == 'i' ||
-                arg->vl_dat[i] == 'o' ||
-                arg->vl_dat[i] == 'u') {
-            arg->vl_dat[i] = '*';
-        }
-    }
-    PG_RETURN_TEXT_P(arg);
-}
-
-
-PG_FUNCTION_INFO_V1(integer_manipulate);
-
-Datum
-integer_manipulate(PG_FUNCTION_ARGS) {
-    int32 arg = PG_GETARG_INT32(0);
-    PG_RETURN_INT32((arg * 9 + 999) / 5 - 100);
-}
-
-
->>>>>>> b6299479
 #ifdef __cplusplus
 };
 #endif