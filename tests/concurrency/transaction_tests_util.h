--- conflicted
+++ resolved
@@ -320,7 +320,7 @@
     for (int i = 0; i < (int)schedules.size(); i++) {
       tthreads.emplace_back(&schedules[i], table, txn_manager);
     }
-    if (!concurrent) { 
+    if (!concurrent) {
       for (int i = 0; i < (int)schedules.size(); i++) {
         std::thread t = tthreads[i].Run();
         t.detach();
@@ -333,7 +333,7 @@
           std::this_thread::sleep_for(sleep_time);
         }
         LOG_INFO("Done %d", (int)itr->second);
-      }  
+      }
     } else {
       // Run the txns concurrently
       std::vector<std::thread> threads(schedules.size());
@@ -381,15 +381,11 @@
     schedules[cur_txn_id].operations.emplace_back(TXN_OP_COMMIT, 0, 0);
     sequence[time++] = cur_txn_id;
   }
-<<<<<<< HEAD
-  // ReadStore will store the (result of read + modify) to the schedule, the
-=======
   void UpdateByValue(int old_value, int new_value) {
     schedules[cur_txn_id].operations.emplace_back(TXN_OP_UPDATE_BY_VALUE, old_value, new_value);
     sequence[time++] = cur_txn_id;
   }
-  // ReadStore will store the (result of read + modify) to the schedule, the 
->>>>>>> 6a396865
+  // ReadStore will store the (result of read + modify) to the schedule, the
   // schedule may refer it by using TXN_STORED_VALUE in adding a new operation
   // to a schedule. See usage in isolation_level_test SIAnomalyTest.
   void ReadStore(int id, int modify) {
