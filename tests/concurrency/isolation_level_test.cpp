//===----------------------------------------------------------------------===//
//
//                         PelotonDB
//
// transaction_test.cpp
//
// Identification: tests/concurrency/isolation_level_test.cpp
//
// Copyright (c) 2015, Carnegie Mellon University Database Group
//
//===----------------------------------------------------------------------===//

#include "harness.h"
#include "concurrency/transaction_tests_util.h"

namespace peloton {

namespace test {

//===--------------------------------------------------------------------===//
// Transaction Tests
//===--------------------------------------------------------------------===//

class IsolationLevelTest : public PelotonTest {};

<<<<<<< HEAD
static std::vector<ConcurrencyType> TEST_TYPES = {
  CONCURRENCY_TYPE_OCC,
  CONCURRENCY_TYPE_2PL,
  CONCURRENCY_TYPE_SSI
};
=======
static std::vector<ConcurrencyType> TEST_TYPES = {CONCURRENCY_TYPE_OPTIMISTIC,
                                                  CONCURRENCY_TYPE_PESSIMISTIC};
>>>>>>> 13395591

void DirtyWriteTest() {
  auto &txn_manager = concurrency::TransactionManagerFactory::GetInstance();
  std::unique_ptr<storage::DataTable> table(
      TransactionTestsUtil::CreateTable());

  {
    TransactionScheduler scheduler(2, table.get(), &txn_manager);
    // T1 updates (0, ?) to (0, 1)
    // T2 updates (0, ?) to (0, 2)
    // T1 commits
    // T2 commits
    scheduler.Txn(0).Update(0, 1);
    scheduler.Txn(1).Update(0, 2);
    scheduler.Txn(0).Commit();
    scheduler.Txn(1).Commit();

    scheduler.Run();
    auto &schedules = scheduler.schedules;

    // T1 and T2 can't both succeed
    EXPECT_FALSE(schedules[0].txn_result == RESULT_SUCCESS &&
                 schedules[1].txn_result == RESULT_SUCCESS);
    // For MVCC, actually one and only one T should succeed?
    EXPECT_TRUE((schedules[0].txn_result == RESULT_SUCCESS &&
                 schedules[1].txn_result == RESULT_ABORTED) ||
                (schedules[0].txn_result == RESULT_ABORTED &&
                 schedules[1].txn_result == RESULT_SUCCESS));
    schedules.clear();
  }

  {
    TransactionScheduler scheduler(2, table.get(), &txn_manager);

    scheduler.Txn(0).Update(0, 1);
    scheduler.Txn(1).Update(0, 2);
    scheduler.Txn(1).Commit();
    scheduler.Txn(0).Commit();

    scheduler.Run();
    auto &schedules = scheduler.schedules;

    // T1 and T2 can't both succeed
    EXPECT_FALSE(schedules[0].txn_result == RESULT_SUCCESS &&
                 schedules[1].txn_result == RESULT_SUCCESS);
    // For MVCC, actually one and only one T should succeed?
    EXPECT_TRUE((schedules[0].txn_result == RESULT_SUCCESS &&
                 schedules[1].txn_result == RESULT_ABORTED) ||
                (schedules[0].txn_result == RESULT_ABORTED &&
                 schedules[1].txn_result == RESULT_SUCCESS));
  }

  {
    TransactionScheduler scheduler(2, table.get(), &txn_manager);
    // T0 delete (0, ?)
    // T1 update (0, ?) to (0, 3)
    // T0 commit
    // T1 commit
    scheduler.Txn(0).Delete(0);
    scheduler.Txn(1).Update(0, 3);
    scheduler.Txn(0).Commit();
    scheduler.Txn(1).Commit();

    scheduler.Run();
    auto &schedules = scheduler.schedules;

    // T1 and T2 can't both succeed
    EXPECT_FALSE(schedules[0].txn_result == RESULT_SUCCESS &&
                 schedules[1].txn_result == RESULT_SUCCESS);
    // For MVCC, actually one and only one T should succeed?
    EXPECT_TRUE((schedules[0].txn_result == RESULT_SUCCESS &&
                 schedules[1].txn_result == RESULT_ABORTED) ||
                (schedules[0].txn_result == RESULT_ABORTED &&
                 schedules[1].txn_result == RESULT_SUCCESS));
    schedules.clear();
  }

  {
    TransactionScheduler scheduler(2, table.get(), &txn_manager);
    // T0 delete (1, ?)
    // T1 delete (1, ?)
    // T0 commit
    // T1 commit
    scheduler.Txn(0).Delete(1);
    scheduler.Txn(1).Delete(1);
    scheduler.Txn(0).Commit();
    scheduler.Txn(1).Commit();

    scheduler.Run();
    auto &schedules = scheduler.schedules;

    // T1 and T2 can't both succeed
    EXPECT_FALSE(schedules[0].txn_result == RESULT_SUCCESS &&
                 schedules[1].txn_result == RESULT_SUCCESS);
    // For MVCC, actually one and only one T should succeed?
    EXPECT_TRUE((schedules[0].txn_result == RESULT_SUCCESS &&
                 schedules[1].txn_result == RESULT_ABORTED) ||
                (schedules[0].txn_result == RESULT_ABORTED &&
                 schedules[1].txn_result == RESULT_SUCCESS));
    schedules.clear();
  }
}

void DirtyReadTest() {
  auto &txn_manager = concurrency::TransactionManagerFactory::GetInstance();
  std::unique_ptr<storage::DataTable> table(
      TransactionTestsUtil::CreateTable());

  {
    TransactionScheduler scheduler(2, table.get(), &txn_manager);

    // T1 updates (0, ?) to (0, 1)
    // T2 reads (0, ?)
    // T1 commit
    // T2 commit
    scheduler.Txn(0).Update(0, 1);
    scheduler.Txn(1).Read(0);
    scheduler.Txn(0).Commit();
    scheduler.Txn(1).Commit();

    scheduler.Run();

    if (RESULT_SUCCESS == scheduler.schedules[0].txn_result &&
                 RESULT_SUCCESS == scheduler.schedules[1].txn_result) {
      // Don't read uncommited value
      EXPECT_EQ(0, scheduler.schedules[1].results[0]);
    }
  }

  {
    TransactionScheduler scheduler(2, table.get(), &txn_manager);

    scheduler.Txn(0).Update(1, 1);
    scheduler.Txn(1).Read(1);
    scheduler.Txn(1).Commit();
    scheduler.Txn(0).Commit();

    scheduler.Run();

    if (RESULT_SUCCESS == scheduler.schedules[0].txn_result &&
                 RESULT_SUCCESS == scheduler.schedules[1].txn_result) {
      // Don't read uncommited value
      EXPECT_EQ(0, scheduler.schedules[1].results[0]);
    }
  }

  {
    TransactionScheduler scheduler(2, table.get(), &txn_manager);

    scheduler.Txn(0).Delete(2);
    scheduler.Txn(1).Read(2);
    scheduler.Txn(0).Commit();
    scheduler.Txn(1).Commit();

    scheduler.Run();

    if (RESULT_SUCCESS == scheduler.schedules[0].txn_result &&
                 RESULT_SUCCESS == scheduler.schedules[1].txn_result) {
      // Don't read uncommited value
      EXPECT_EQ(0, scheduler.schedules[1].results[0]);
    }
  }
}

void FuzzyReadTest() {
  auto &txn_manager = concurrency::TransactionManagerFactory::GetInstance();
  std::unique_ptr<storage::DataTable> table(
      TransactionTestsUtil::CreateTable());

  // The constraints are the value of 0 and 1 should be equal
  {
    TransactionScheduler scheduler(2, table.get(), &txn_manager);
    scheduler.Txn(0).Read(0);
    scheduler.Txn(1).Update(0, 1);
    scheduler.Txn(1).Update(1, 1);
    scheduler.Txn(1).Commit();
    scheduler.Txn(0).Read(1);
    scheduler.Txn(0).Commit();

    scheduler.Run();

    if (RESULT_SUCCESS == scheduler.schedules[0].txn_result &&
        RESULT_SUCCESS == scheduler.schedules[1].txn_result) 
    {
      EXPECT_EQ(0, scheduler.schedules[0].results[0]);
      EXPECT_EQ(0, scheduler.schedules[0].results[1]);
    }
  }

  // The constraints are 0 and 1 should both exist or bot not exist
  {
    TransactionScheduler scheduler(2, table.get(), &txn_manager);
    scheduler.Txn(0).Read(0);
    scheduler.Txn(1).Delete(0);
    scheduler.Txn(1).Delete(1);
    scheduler.Txn(1).Commit();
    scheduler.Txn(0).Read(1);
    scheduler.Txn(0).Commit();

    scheduler.Run();

    if (RESULT_SUCCESS == scheduler.schedules[0].txn_result &&
        RESULT_SUCCESS == scheduler.schedules[1].txn_result) 
    {
      EXPECT_EQ(1, scheduler.schedules[0].results[0]);
      EXPECT_EQ(1, scheduler.schedules[0].results[1]);
    }
  }
}

void PhantomTest() {
  auto &txn_manager = concurrency::TransactionManagerFactory::GetInstance();
  std::unique_ptr<storage::DataTable> table(
      TransactionTestsUtil::CreateTable());

  {
    TransactionScheduler scheduler(2, table.get(), &txn_manager);
    scheduler.Txn(0).Scan(0);
    scheduler.Txn(1).Insert(5, 0);
    scheduler.Txn(0).Scan(0);
    scheduler.Txn(1).Commit();
    scheduler.Txn(0).Commit();

    scheduler.Run();
    size_t original_tuple_count = 10;
    if (scheduler.schedules[0].txn_result == RESULT_SUCCESS &&
        scheduler.schedules[1].txn_result == RESULT_SUCCESS) {
      // Should scan no more tuples
      EXPECT_TRUE(scheduler.schedules[0].results.size() ==
                  original_tuple_count * 2);
    }
  }

  {
    TransactionScheduler scheduler(2, table.get(), &txn_manager);
    scheduler.Txn(0).Scan(0);
    scheduler.Txn(1).Delete(4);
    scheduler.Txn(0).Scan(0);
    scheduler.Txn(1).Commit();
    scheduler.Txn(0).Commit();

    scheduler.Run();

    size_t original_tuple_count = 11;
    if (scheduler.schedules[0].txn_result == RESULT_SUCCESS &&
        scheduler.schedules[1].txn_result == RESULT_SUCCESS) {
      // Should scan no less tuples
      EXPECT_TRUE(scheduler.schedules[0].results.size() ==
                  original_tuple_count * 2);
    }
  }
}

// Can't pass this test!
void WriteSkewTest() {
  auto &txn_manager = concurrency::TransactionManagerFactory::GetInstance();
  std::unique_ptr<storage::DataTable> table(
      TransactionTestsUtil::CreateTable());

  {
    // Prepare
    TransactionScheduler scheduler(1, table.get(), &txn_manager);
    scheduler.Txn(0).Update(1, 1);
    scheduler.Txn(0).Commit();
    scheduler.Run();
    EXPECT_EQ(RESULT_SUCCESS, scheduler.schedules[0].txn_result);
  }
  {
    // the database has tuple (0, 0), (1, 1)
    // T0 will set all 1 to 0
    // T1 will set all 0 to 1
    // The results are either (0, 0), (1, 0) or (0, 1), (1, 1) in serilizable
    // transactions.
    TransactionScheduler scheduler(3, table.get(), &txn_manager);

    scheduler.Txn(0).UpdateByValue(1, 0); // txn 0 see (1, 1), update it to (1, 0) 
    scheduler.Txn(1).UpdateByValue(0, 1); // txn 1 see (0, 0), update it to (0, 1)
    scheduler.Txn(0).Commit();
    scheduler.Txn(1).Commit();
    scheduler.Txn(2).Read(0);
    scheduler.Txn(2).Read(1);
    scheduler.Txn(2).Commit();

    scheduler.Run();

    EXPECT_TRUE(scheduler.schedules[2].txn_result);
    // Can't all success
    if (RESULT_SUCCESS == scheduler.schedules[0].txn_result &&
        RESULT_SUCCESS == scheduler.schedules[1].txn_result) {
      EXPECT_TRUE(scheduler.schedules[2].results[0] == scheduler.schedules[2].results[1]);
    }
  }
}

void ReadSkewTest() {
  auto &txn_manager = concurrency::TransactionManagerFactory::GetInstance();
  std::unique_ptr<storage::DataTable> table(
      TransactionTestsUtil::CreateTable());
  {
    TransactionScheduler scheduler(2, table.get(), &txn_manager);
    scheduler.Txn(0).Read(0);
    scheduler.Txn(1).Update(0, 1);
    scheduler.Txn(1).Update(1, 1);
    scheduler.Txn(1).Commit();
    scheduler.Txn(0).Read(1);
    scheduler.Txn(0).Commit();

    scheduler.Run();

    if (RESULT_SUCCESS == scheduler.schedules[0].txn_result &&
        RESULT_SUCCESS == scheduler.schedules[1].txn_result) {
      EXPECT_TRUE(scheduler.schedules[0].results[0] ==
                  scheduler.schedules[0].results[1]);
    }
  }
}

// Look at the SSI paper (http://drkp.net/papers/ssi-vldb12.pdf).
// This is an anomaly involving three transactions (one of them is a readonly
// transaction).
void SIAnomalyTest1() {
  auto &txn_manager = concurrency::TransactionManagerFactory::GetInstance();
  std::unique_ptr<storage::DataTable> table(
      TransactionTestsUtil::CreateTable());
  int current_batch_key = 10000;
  {
    TransactionScheduler scheduler(1, table.get(), &txn_manager);
    // Prepare
    scheduler.Txn(0).Insert(current_batch_key, 100);
    scheduler.Txn(0).Update(100, 1);
    scheduler.Txn(0).Commit();
    scheduler.Run();
    EXPECT_EQ(RESULT_SUCCESS, scheduler.schedules[0].txn_result);
  }
  {
    TransactionScheduler scheduler(4, table.get(), &txn_manager);
    // Test against anomaly
    scheduler.Txn(1).ReadStore(current_batch_key, 0);
    scheduler.Txn(2).Update(current_batch_key, 100+1);
    scheduler.Txn(2).Commit();
    scheduler.Txn(0).ReadStore(current_batch_key, -1);
    scheduler.Txn(0).Read(TXN_STORED_VALUE);
    scheduler.Txn(1).Update(TXN_STORED_VALUE, 2);
    scheduler.Txn(1).Commit();
    scheduler.Txn(0).Commit();

    scheduler.Txn(3).ReadStore(current_batch_key, -1);
    scheduler.Txn(3).Read(TXN_STORED_VALUE);
    scheduler.Txn(3).Commit();
    scheduler.Run();

    if (RESULT_SUCCESS == scheduler.schedules[0].txn_result &&
        RESULT_SUCCESS == scheduler.schedules[1].txn_result &&
        RESULT_SUCCESS == scheduler.schedules[2].txn_result) {
      EXPECT_TRUE(scheduler.schedules[0].results[1] == scheduler.schedules[3].results[1]);
    }
  }
}

// This is another version of the SI Anomaly described in this paper:
// http://cs.nyu.edu/courses/fall15/CSCI-GA.2434-001/p729-cahill.pdf
// void SIAnomalyTest2() {
//   auto &txn_manager = concurrency::TransactionManagerFactory::GetInstance();
//   std::unique_ptr<storage::DataTable> table(
//       TransactionTestsUtil::CreateTable());
//   int X = 0, Y = 1, Z = 2;
//   {

//     TransactionScheduler scheduler(3, table.get(), &txn_manager);
//     scheduler.Txn(1).Update(Y, 1);
//     scheduler.Txn(1).Update(Z, 1);
//     scheduler.Txn(0).Read(Y);
//     scheduler.Txn(0).Write(X, 1);
//   }
//   int X = 3, Y = 4, Z = 5;
// }

TEST_F(IsolationLevelTest, SerializableTest) {
  for (auto test_type : TEST_TYPES) {
    concurrency::TransactionManagerFactory::Configure(
        test_type, ISOLATION_LEVEL_TYPE_FULL);
    DirtyWriteTest();
    DirtyReadTest();
    FuzzyReadTest();
    // WriteSkewTest();
    ReadSkewTest();
    PhantomTest();
    SIAnomalyTest1();
  }
}

}  // End test namespace
}  // End peloton namespace<|MERGE_RESOLUTION|>--- conflicted
+++ resolved
@@ -23,16 +23,13 @@
 
 class IsolationLevelTest : public PelotonTest {};
 
-<<<<<<< HEAD
 static std::vector<ConcurrencyType> TEST_TYPES = {
-  CONCURRENCY_TYPE_OCC,
-  CONCURRENCY_TYPE_2PL,
+  CONCURRENCY_TYPE_OPTIMISTIC,
+  CONCURRENCY_TYPE_PESSIMISTIC,
   CONCURRENCY_TYPE_SSI
 };
-=======
-static std::vector<ConcurrencyType> TEST_TYPES = {CONCURRENCY_TYPE_OPTIMISTIC,
-                                                  CONCURRENCY_TYPE_PESSIMISTIC};
->>>>>>> 13395591
+
+
 
 void DirtyWriteTest() {
   auto &txn_manager = concurrency::TransactionManagerFactory::GetInstance();
