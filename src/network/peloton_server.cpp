--- conflicted
+++ resolved
@@ -116,18 +116,11 @@
     SetSSLLevel(SSLLevel::SSL_DISABLE);
     return;
   }
-<<<<<<< HEAD
-  //TODO(Yuchen): change this.
-  //load trusted CA certificates (peer authentication)
-  if (SSL_CTX_load_verify_locations(ssl_context, certificate_file_.c_str(), nullptr) != 1) {
-    LOG_WARN("Exception when loading root_crt!");
-=======
   // TODO(Yuchen): change this.
   // load trusted CA certificates (peer authentication)
   if (SSL_CTX_load_verify_locations(ssl_context, certificate_file_.c_str(),
                                     nullptr) != 1) {
-    LOG_ERROR("Exception when loading root_crt!");
->>>>>>> 8a461bfc
+    LOG_WARN("Exception when loading root_crt!");
     SetSSLLevel(SSLLevel::SSL_PREFER);
   }
   // load OpenSSL's default CA certificate location
