//===----------------------------------------------------------------------===//
//
//                         Peloton
//
// internal_types.h
//
// Identification: src/include/common/internal_types.h
//
// Copyright (c) 2015-2017, Carnegie Mellon University Database Group
//
//===----------------------------------------------------------------------===//
#pragma once

#include <bitset>
#include <climits>
#include <cstdint>
#include <functional>
#include <limits>
#include <memory>
#include <string>
#include <unordered_map>
#include <unordered_set>
#include <vector>
#include <unistd.h>

#include "tbb/concurrent_vector.h"

#include "parser/pg_trigger.h"
#include "type/type_id.h"
#include "common/logger.h"
#include "common/macros.h"
#include "container/cuckoo_map.h"

namespace peloton {

class ItemPointer;
struct ItemPointerHasher;
class ItemPointerComparator;

// For all of the enums defined in this header, we will
// use this value to indicate that it is an invalid value
// I don't think it matters whether this is 0 or -1
#define INVALID_TYPE_ID 0

//===--------------------------------------------------------------------===//
// NULL-related Constants
//===--------------------------------------------------------------------===//

#define VALUE_COMPARE_LESSTHAN -1
#define VALUE_COMPARE_EQUAL 0
#define VALUE_COMPARE_GREATERTHAN 1
#define VALUE_COMPARE_INVALID -2
#define VALUE_COMPARE_NO_EQUAL \
  -3  // assigned when comparing array list and no element matching.

#define INVALID_RATIO -1

#define DEFAULT_DB_ID 12345
#define DEFAULT_DB_NAME "default_database"

extern int DEFAULT_TUPLES_PER_TILEGROUP;
extern int TEST_TUPLES_PER_TILEGROUP;

//===--------------------------------------------------------------------===//
// Other Constants
//===--------------------------------------------------------------------===//

#define VARCHAR_LENGTH_SHORT 16
#define VARCHAR_LENGTH_MID 256
#define VARCHAR_LENGTH_LONG 4096

//===--------------------------------------------------------------------===//
// Comparison Result
// This is used when comparing values with each other
//===--------------------------------------------------------------------===//
enum class CmpBool {
<<<<<<< HEAD
  CmpFalse = 0,
  CmpTrue = 1,
  NULL_ = 2 // Note the underscore suffix
=======
  FALSE = 0,
  TRUE = 1,
  NULL_ = 2  // Note the underscore suffix
>>>>>>> 3b497b88
};

//===--------------------------------------------------------------------===//
// Postgres Value Types
// This file defines all the types that we will support
// We do not allow for user-defined types, nor do we try to do anything dynamic.
//
// For more information, see 'pg_type.h' in Postgres
// https://github.com/postgres/postgres/blob/master/src/include/catalog/pg_type.h#L273
//===--------------------------------------------------------------------===//

enum class PostgresValueType {
  INVALID = INVALID_TYPE_ID,
  BOOLEAN = 16,
  TINYINT = 16,  // BOOLEAN is an alias for TINYINT
  SMALLINT = 21,
  INTEGER = 23,
  VARBINARY = 17,
  BIGINT = 20,
  REAL = 700,
  DOUBLE = 701,
  TEXT = 25,
  BPCHAR = 1042,
  BPCHAR2 = 1014,
  VARCHAR = 1015,
  VARCHAR2 = 1043,
  DATE = 1082,
  TIMESTAMPS = 1114,
  TIMESTAMPS2 = 1184,
  TEXT_ARRAY = 1009,     // TEXTARRAYOID in postgres code
  INT2_ARRAY = 1005,     // INT2ARRAYOID in postgres code
  INT4_ARRAY = 1007,     // INT4ARRAYOID in postgres code
  OID_ARRAY = 1028,      // OIDARRAYOID in postgres code
  FLOADT4_ARRAY = 1021,  // FLOADT4ARRAYOID in postgres code
  DECIMAL = 1700
};
std::string PostgresValueTypeToString(PostgresValueType type);
PostgresValueType StringToPostgresValueType(const std::string &str);
std::ostream &operator<<(std::ostream &os, const PostgresValueType &type);

//===--------------------------------------------------------------------===//
// Predicate Expression Operation Types
//===--------------------------------------------------------------------===//

enum class ExpressionType {
  INVALID = INVALID_TYPE_ID,

  // -----------------------------
  // Arithmetic Operators
  // Implicit Numeric Casting: Trying to implement SQL-92.
  // Implicit Character Casting: Trying to implement SQL-92, but not easy...
  // Anyway, use explicit OPERATOR_CAST if you could.
  // -----------------------------

  // left + right (both must be number. implicitly casted)
  OPERATOR_PLUS = 1,
  // left - right (both must be number. implicitly casted)
  OPERATOR_MINUS = 2,
  // left * right (both must be number. implicitly casted)
  OPERATOR_MULTIPLY = 3,
  // left / right (both must be number. implicitly casted)
  OPERATOR_DIVIDE = 4,
  // left || right (both must be char/varchar)
  OPERATOR_CONCAT = 5,
  // left % right (both must be integer)
  OPERATOR_MOD = 6,
  // explicitly cast left as right (right is integer in ValueType enum)
  OPERATOR_CAST = 7,
  // logical not operator
  OPERATOR_NOT = 8,
  // is null operator
  OPERATOR_IS_NULL = 21,
  // is not null operator
  OPERATOR_IS_NOT_NULL = 22,
  // exists test.
  OPERATOR_EXISTS = 18,
  OPERATOR_UNARY_MINUS = 60,

  // -----------------------------
  // Comparison Operators
  // -----------------------------
  // equal operator between left and right
  COMPARE_EQUAL = 10,
  // inequal operator between left and right
  COMPARE_NOTEQUAL = 11,
  // less than operator between left and right
  COMPARE_LESSTHAN = 12,
  // greater than operator between left and right
  COMPARE_GREATERTHAN = 13,
  // less than equal operator between left and right
  COMPARE_LESSTHANOREQUALTO = 14,
  // greater than equal operator between left and right
  COMPARE_GREATERTHANOREQUALTO = 15,
  // LIKE operator (left LIKE right). Both children must be string.
  COMPARE_LIKE = 16,
  // NOT LIKE operator (left NOT LIKE right). Both children must be string.
  COMPARE_NOTLIKE = 17,
  // IN operator [left IN (right1, right2, ...)]
  COMPARE_IN = 19,
  // IS DISTINCT FROM operator
  COMPARE_DISTINCT_FROM = 20,

  // -----------------------------
  // Conjunction Operators
  // -----------------------------
  CONJUNCTION_AND = 30,
  CONJUNCTION_OR = 31,

  // -----------------------------
  // Values
  // -----------------------------
  VALUE_CONSTANT = 40,
  VALUE_PARAMETER = 41,
  VALUE_TUPLE = 42,
  VALUE_TUPLE_ADDRESS = 43,
  VALUE_NULL = 44,
  VALUE_VECTOR = 45,
  VALUE_SCALAR = 46,

  // -----------------------------
  // Aggregates
  // -----------------------------
  AGGREGATE_COUNT = 50,
  AGGREGATE_COUNT_STAR = 51,
  AGGREGATE_SUM = 52,
  AGGREGATE_MIN = 53,
  AGGREGATE_MAX = 54,
  AGGREGATE_AVG = 55,

  // -----------------------------
  // Functions
  // -----------------------------
  FUNCTION = 100,

  // -----------------------------
  // Internals added for Elastic
  // -----------------------------
  HASH_RANGE = 200,

  // -----------------------------
  // Operators
  // -----------------------------
  OPERATOR_CASE_EXPR = 302,
  OPERATOR_NULLIF = 304,
  OPERATOR_COALESCE = 305,

  // -----------------------------
  // Subquery IN/EXISTS
  // -----------------------------
  ROW_SUBQUERY = 400,
  SELECT_SUBQUERY = 401,

  // -----------------------------
  // Parser
  // -----------------------------
  STAR = 500,
  PLACEHOLDER = 501,
  COLUMN_REF = 502,
  FUNCTION_REF = 503,
  TABLE_REF = 504,

  // -----------------------------
  // Miscellaneous
  // -----------------------------
  CAST = 600
};

// When short_str is true, return a short version of ExpressionType string
// For example, + instead of Operator_Plus. It's used to generate the
// expression name
std::string ExpressionTypeToString(ExpressionType type, bool short_str = false);
ExpressionType StringToExpressionType(const std::string &str);
std::ostream &operator<<(std::ostream &os, const ExpressionType &type);
ExpressionType ParserExpressionNameToExpressionType(const std::string &str);

// Note that we have some duplicate DatePartTypes with the 's' suffix
// They have to have the same value in order for it to work.
enum class DatePartType : uint32_t {
  INVALID = INVALID_TYPE_ID,
  CENTURY = 1,
  DAY = 2,
  DAYS = 2,
  DECADE = 3,
  DECADES = 3,
  DOW = 4,
  DOY = 5,
  HOUR = 7,
  HOURS = 7,
  MICROSECOND = 10,
  MICROSECONDS = 10,
  MILLENNIUM = 11,
  MILLISECOND = 12,
  MILLISECONDS = 12,
  MINUTE = 13,
  MINUTES = 13,
  MONTH = 14,
  MONTHS = 14,
  QUARTER = 15,
  QUARTERS = 15,
  SECOND = 16,
  SECONDS = 16,
  WEEK = 20,
  WEEKS = 20,
  YEAR = 21,
  YEARS = 21,
};
std::string DatePartTypeToString(DatePartType type);
DatePartType StringToDatePartType(const std::string &str);
std::ostream &operator<<(std::ostream &os, const DatePartType &type);

// PAVLO: 2017-01-18
// I removed these DatePartTypes because I don't think that
// it's something we can easily support right now. Things get
// weird with timezones
//   EPOCH = 6,
//   ISODOW = 8,
//   ISOYEAR = 9,
//   TIMEZONE = 17,
//   TIMEZONE_HOUR = 18,
//   TIMEZONE_HOURS = 18,
//   TIMEZONE_MINUTE = 19,
//   TIMEZONE_MINUTES = 19,

//===--------------------------------------------------------------------===//
// Network Message Types
//===--------------------------------------------------------------------===//

enum class NetworkMessageType : unsigned char {
  // Important: The character '0' is treated as a null message
  // That means we cannot have an invalid type
  NULL_COMMAND = '0',

  // Responses
  PARSE_COMPLETE = '1',
  BIND_COMPLETE = '2',
  CLOSE_COMPLETE = '3',
  COMMAND_COMPLETE = 'C',
  PARAMETER_STATUS = 'S',
  AUTHENTICATION_REQUEST = 'R',
  ERROR_RESPONSE = 'E',
  EMPTY_QUERY_RESPONSE = 'I',
  NO_DATA_RESPONSE = 'n',
  READY_FOR_QUERY = 'Z',
  ROW_DESCRIPTION = 'T',
  DATA_ROW = 'D',
  // Errors
  HUMAN_READABLE_ERROR = 'M',
  SQLSTATE_CODE_ERROR = 'C',
  // Commands
  EXECUTE_COMMAND = 'E',
  SYNC_COMMAND = 'S',
  TERMINATE_COMMAND = 'X',
  DESCRIBE_COMMAND = 'D',
  BIND_COMMAND = 'B',
  PARSE_COMMAND = 'P',
  SIMPLE_QUERY_COMMAND = 'Q',
  CLOSE_COMMAND = 'C',
  // SSL willingness
  SSL_YES = 'S',
  SSL_NO = 'N',
};

enum class NetworkTransactionStateType : unsigned char {
  INVALID = static_cast<unsigned char>(INVALID_TYPE_ID),
  IDLE = 'I',
  BLOCK = 'T',
  FAIL = 'E',
};

enum class SqlStateErrorCode {
  SERIALIZATION_ERROR = '1',
};

//===--------------------------------------------------------------------===//
// Concurrency Control Types
//===--------------------------------------------------------------------===//

enum class ProtocolType {
  INVALID = INVALID_TYPE_ID,
  TIMESTAMP_ORDERING = 1  // timestamp ordering
};
std::string ProtocolTypeToString(ProtocolType type);
ProtocolType StringToProtocolType(const std::string &str);
std::ostream &operator<<(std::ostream &os, const ProtocolType &type);

//===--------------------------------------------------------------------===//
// Epoch Types
//===--------------------------------------------------------------------===//

enum class EpochType {
  INVALID = INVALID_TYPE_ID,
  DECENTRALIZED_EPOCH = 1  // decentralized epoch manager
};
std::string EpochTypeToString(EpochType type);
EpochType StringToEpochType(const std::string &str);
std::ostream &operator<<(std::ostream &os, const EpochType &type);

enum class TimestampType {
  INVALID = INVALID_TYPE_ID,
  SNAPSHOT_READ = 1,
  READ = 2,
  COMMIT = 3
};
std::string TimestampTypeToString(TimestampType type);
TimestampType StringToTimestampType(const std::string &str);
std::ostream &operator<<(std::ostream &os, const TimestampType &type);

//===--------------------------------------------------------------------===//
// Visibility Types
//===--------------------------------------------------------------------===//

enum class VisibilityType {
  INVALID = INVALID_TYPE_ID,
  INVISIBLE = 1,
  DELETED = 2,
  OK = 3
};
std::string VisibilityTypeToString(VisibilityType type);
VisibilityType StringToVisibilityType(const std::string &str);
std::ostream &operator<<(std::ostream &os, const VisibilityType &type);

enum class VisibilityIdType {
  INVALID = INVALID_TYPE_ID,
  READ_ID = 1,
  COMMIT_ID = 2
};
std::string VisibilityIdTypeToString(VisibilityIdType type);
VisibilityIdType StringToVisibilityIdType(const std::string &str);
std::ostream &operator<<(std::ostream &os, const VisibilityIdType &type);

//===--------------------------------------------------------------------===//
// Isolation Levels
//===--------------------------------------------------------------------===//

enum class IsolationLevelType {
  INVALID = INVALID_TYPE_ID,
  SERIALIZABLE = 1,      // serializable
  SNAPSHOT = 2,          // snapshot isolation
  REPEATABLE_READS = 3,  // repeatable reads
  READ_COMMITTED = 4,    // read committed
  READ_ONLY = 5          // read only
};
std::string IsolationLevelTypeToString(IsolationLevelType type);
IsolationLevelType StringToIsolationLevelType(const std::string &str);
std::ostream &operator<<(std::ostream &os, const IsolationLevelType &type);

//===--------------------------------------------------------------------===//
// Conflict Avoidance types
//===--------------------------------------------------------------------===//

enum class ConflictAvoidanceType {
  INVALID = INVALID_TYPE_ID,
  WAIT = 1,   // wait-based
  ABORT = 2,  // abort-based
};
std::string ConflictAvoidanceTypeToString(ConflictAvoidanceType type);
ConflictAvoidanceType StringToConflictAvoidanceType(const std::string &str);
std::ostream &operator<<(std::ostream &os, const ConflictAvoidanceType &type);

//===--------------------------------------------------------------------===//
// Garbage Collection Types
//===--------------------------------------------------------------------===//

enum class GarbageCollectionType {
  INVALID = INVALID_TYPE_ID,
  OFF = 1,  // turn off GC
  ON = 2    // turn on GC
};
std::string GarbageCollectionTypeToString(GarbageCollectionType type);
GarbageCollectionType StringToGarbageCollectionType(const std::string &str);
std::ostream &operator<<(std::ostream &os, const GarbageCollectionType &type);

//===--------------------------------------------------------------------===//
// Backend Types
//===--------------------------------------------------------------------===//

enum class BackendType {
  INVALID = INVALID_TYPE_ID,  // invalid backend type
  MM = 1,                     // on volatile memory
  NVM = 2,                    // on non-volatile memory
  SSD = 3,                    // on ssd
  HDD = 4                     // on hdd
};
std::string BackendTypeToString(BackendType type);
BackendType StringToBackendType(const std::string &str);
std::ostream &operator<<(std::ostream &os, const BackendType &type);

//===--------------------------------------------------------------------===//
// Index Types
//===--------------------------------------------------------------------===//

enum class IndexType {
  INVALID = INVALID_TYPE_ID,  // invalid index type
  BWTREE = 1,                 // bwtree
  HASH = 2,                   // hash
  SKIPLIST = 3,               // skiplist
  ART = 4,                    // ART
};
std::string IndexTypeToString(IndexType type);
IndexType StringToIndexType(const std::string &str);
std::ostream &operator<<(std::ostream &os, const IndexType &type);

enum class IndexConstraintType {
  // invalid index constraint type
  INVALID = INVALID_TYPE_ID,
  // default type - not used to enforce constraints
  DEFAULT = 1,
  // used to enforce primary key constraint
  PRIMARY_KEY = 2,
  // used for unique constraint
  UNIQUE = 3
};
std::string IndexConstraintTypeToString(IndexConstraintType type);
IndexConstraintType StringToIndexConstraintType(const std::string &str);
std::ostream &operator<<(std::ostream &os, const IndexConstraintType &type);

//===--------------------------------------------------------------------===//
// Hybrid Scan Types
//===--------------------------------------------------------------------===//

enum class HybridScanType {
  INVALID = INVALID_TYPE_ID,
  SEQUENTIAL = 1,
  INDEX = 2,
  HYBRID = 3
};
std::string HybridScanTypeToString(HybridScanType type);
HybridScanType StringToHybridScanType(const std::string &str);
std::ostream &operator<<(std::ostream &os, const HybridScanType &type);

//===--------------------------------------------------------------------===//
// Parse Node Types
//===--------------------------------------------------------------------===//

enum class ParseNodeType {
  INVALID = INVALID_TYPE_ID,  // invalid parse node type

  // Scan Nodes
  SCAN = 10,

  // DDL Nodes
  CREATE = 20,
  DROP = 21,

  // Mutator Nodes
  UPDATE = 30,
  INSERT = 31,
  DELETE = 32,

  // Prepared Nodes
  PREPARE = 40,
  EXECUTE = 41,

  // Select Nodes
  SELECT = 50,
  JOIN_EXPR = 51,  // a join tree
  TABLE = 52,      // a single table

  // Test
  MOCK = 80
};
std::string ParseNodeTypeToString(ParseNodeType type);
ParseNodeType StringToParseNodeType(const std::string &str);
std::ostream &operator<<(std::ostream &os, const ParseNodeType &type);

//===--------------------------------------------------------------------===//
// Plan Node Types
//===--------------------------------------------------------------------===//

enum class PlanNodeType {
  INVALID = INVALID_TYPE_ID,  // invalid plan node type

  // Scan Nodes
  SEQSCAN = 10,
  INDEXSCAN = 11,

  // Join Nodes
  NESTLOOP = 20,
  NESTLOOPINDEX = 21,
  MERGEJOIN = 22,
  HASHJOIN = 23,

  // Mutator Nodes
  UPDATE = 30,
  INSERT = 31,
  DELETE = 32,

  // DDL Nodes
  DROP = 33,
  CREATE = 34,
  POPULATE_INDEX = 35,
  ANALYZE = 36,

  // Communication Nodes
  SEND = 40,
  RECEIVE = 41,
  PRINT = 42,

  // Algebra Nodes
  AGGREGATE = 50,
  UNION = 52,
  ORDERBY = 53,
  PROJECTION = 54,
  MATERIALIZE = 55,
  LIMIT = 56,
  DISTINCT = 57,
  SETOP = 58,   // set operation
  APPEND = 59,  // append
  AGGREGATE_V2 = 61,
  HASH = 62,

  // Utility
  RESULT = 70,
  COPY = 71,
  CREATE_FUNC = 72,

  // Test
  MOCK = 80
};
std::string PlanNodeTypeToString(PlanNodeType type);
PlanNodeType StringToPlanNodeType(const std::string &str);
std::ostream &operator<<(std::ostream &os, const PlanNodeType &type);

//===--------------------------------------------------------------------===//
// Create Types
//===--------------------------------------------------------------------===//

enum class CreateType {
  INVALID = INVALID_TYPE_ID,  // invalid create type
  DB = 1,                     // db create type
  TABLE = 2,                  // table create type
  INDEX = 3,                  // index create type
  CONSTRAINT = 4,             // constraint create type
  TRIGGER = 5                 // trigger create type
};
std::string CreateTypeToString(CreateType type);
CreateType StringToCreateType(const std::string &str);
std::ostream &operator<<(std::ostream &os, const CreateType &type);

//===--------------------------------------------------------------------===//
// Drop Types
//===--------------------------------------------------------------------===//

enum class DropType {
  INVALID = INVALID_TYPE_ID,  // invalid drop type
  DB = 1,                     // db drop type
  TABLE = 2,                  // table drop type
  INDEX = 3,                  // index drop type
  CONSTRAINT = 4,             // constraint drop type
  TRIGGER = 5                 // trigger drop type
};
std::string DropTypeToString(DropType type);
DropType StringToDropType(const std::string &str);
std::ostream &operator<<(std::ostream &os, const DropType &type);

template <class E>
class EnumHash {
 public:
  size_t operator()(const E &e) const {
    return std::hash<typename std::underlying_type<E>::type>()(
        static_cast<typename std::underlying_type<E>::type>(e));
  }
};

//===--------------------------------------------------------------------===//
// Language Types for UDFs
//===--------------------------------------------------------------------===//

enum class PLType {
  PL_PGSQL = 0,  // UDF language: Pl_PGSQL
  PL_C = 1       // UDF language: PL_C
};

//===--------------------------------------------------------------------===//
// Statement Types
//===--------------------------------------------------------------------===//

enum class StatementType {
  INVALID = INVALID_TYPE_ID,  // invalid statement type
  SELECT = 1,                 // select statement type
  INSERT = 3,                 // insert statement type
  UPDATE = 4,                 // update statement type
  DELETE = 5,                 // delete statement type
  CREATE = 6,                 // create statement type
  DROP = 7,                   // drop statement type
  PREPARE = 8,                // prepare statement type
  EXECUTE = 9,                // execute statement type
  RENAME = 11,                // rename statement type
  ALTER = 12,                 // alter statement type
  TRANSACTION = 13,           // transaction statement type,
  COPY = 14,                  // copy type
  ANALYZE = 15,               // analyze type
  VARIABLE_SET = 16,          // variable set statement type
  CREATE_FUNC = 17,           // create func statement type
};
std::string StatementTypeToString(StatementType type);
StatementType StringToStatementType(const std::string &str);
std::ostream &operator<<(std::ostream &os, const StatementType &type);

//===--------------------------------------------------------------------===//
// Query Types
//===--------------------------------------------------------------------===//

enum class QueryType {
  QUERY_BEGIN = 0,         // begin query
  QUERY_COMMIT = 1,        // commit query
  QUERY_ROLLBACK = 2,      // rollback query
  QUERY_CREATE_TABLE = 3,  // create query
  QUERY_CREATE_DB = 4,
  QUERY_CREATE_INDEX = 5,
  QUERY_DROP = 6,     // other queries
  QUERY_INSERT = 7,   // insert query
  QUERY_PREPARE = 8,  // prepare query
  QUERY_EXECUTE = 9,  // execute query
  QUERY_UPDATE = 10,
  QUERY_DELETE = 11,
  QUERY_RENAME = 12,
  QUERY_ALTER = 13,
  QUERY_COPY = 14,
  QUERY_ANALYZE = 15,
  QUERY_SET = 16,   // set query
  QUERY_SHOW = 17,  // show query
  QUERY_SELECT = 18,
  QUERY_OTHER = 19,
  QUERY_INVALID = 20,
  QUERY_CREATE_TRIGGER = 21,
  QUERY_CREATE_SCHEMA = 22,
  QUERY_CREATE_VIEW = 23
};
std::string QueryTypeToString(QueryType query_type);
QueryType StringToQueryType(std::string str);
namespace parser {
class SQLStatement;
}
QueryType StatementTypeToQueryType(StatementType stmt_type,
                                   const parser::SQLStatement *sql_stmt);
//===--------------------------------------------------------------------===//
// Scan Direction Types
//===--------------------------------------------------------------------===//

enum class ScanDirectionType {
  INVALID = INVALID_TYPE_ID,  // invalid scan direction
  FORWARD = 1,                // forward
  BACKWARD = 2                // backward
};

//===--------------------------------------------------------------------===//
// Join Types
//===--------------------------------------------------------------------===//

enum class JoinType {
  INVALID = INVALID_TYPE_ID,  // invalid join type
  LEFT = 1,                   // left
  RIGHT = 2,                  // right
  INNER = 3,                  // inner
  OUTER = 4,                  // outer
  SEMI = 5                    // IN+Subquery is SEMI
};
std::string JoinTypeToString(JoinType type);
JoinType StringToJoinType(const std::string &str);
std::ostream &operator<<(std::ostream &os, const JoinType &type);

//===--------------------------------------------------------------------===//
// Aggregate Types
//===--------------------------------------------------------------------===//

enum class AggregateType {
  INVALID = INVALID_TYPE_ID,
  SORTED = 1,
  HASH = 2,
  PLAIN = 3  // no group-by
};
std::string AggregateTypeToString(AggregateType type);
AggregateType StringToAggregateType(const std::string &str);
std::ostream &operator<<(std::ostream &os, const AggregateType &type);

// ------------------------------------------------------------------
// Expression Quantifier Types
// ------------------------------------------------------------------
enum class QuantifierType {
  NONE = 0,
  ANY = 1,
  ALL = 2,
};
std::string QuantifierTypeToString(QuantifierType type);
QuantifierType StringToQuantifierType(const std::string &str);
std::ostream &operator<<(std::ostream &os, const QuantifierType &type);

//===--------------------------------------------------------------------===//
// Table Reference Types
//===--------------------------------------------------------------------===//

enum class TableReferenceType {
  INVALID = INVALID_TYPE_ID,  // invalid table reference type
  NAME = 1,                   // table name
  SELECT = 2,                 // output of select
  JOIN = 3,                   // output of join
  CROSS_PRODUCT = 4           // out of cartesian product
};
std::string TableReferenceTypeToString(TableReferenceType type);
TableReferenceType StringToTableReferenceType(const std::string &str);
std::ostream &operator<<(std::ostream &os, const TableReferenceType &type);

//===--------------------------------------------------------------------===//
// Insert Types
//===--------------------------------------------------------------------===//

enum class InsertType {
  INVALID = INVALID_TYPE_ID,  // invalid insert type
  VALUES = 1,                 // values
  SELECT = 2                  // select
};
std::string InsertTypeToString(InsertType type);
InsertType StringToInsertType(const std::string &str);
std::ostream &operator<<(std::ostream &os, const InsertType &type);

//===--------------------------------------------------------------------===//
// Copy Types
//===--------------------------------------------------------------------===//

enum class CopyType {
  INVALID = INVALID_TYPE_ID,  // Invalid copy type
  IMPORT_CSV,                 // Import csv data to database
  IMPORT_TSV,                 // Import tsv data to database
  EXPORT_CSV,                 // Export data to csv file
  EXPORT_STDOUT,              // Export data to std out
  EXPORT_OTHER                // Export data to other file format
};
std::string CopyTypeToString(CopyType type);
CopyType StringToCopyType(const std::string &str);
std::ostream &operator<<(std::ostream &os, const CopyType &type);

//===--------------------------------------------------------------------===//
// Payload Types
//===--------------------------------------------------------------------===//

enum class PayloadType {
  INVALID = INVALID_TYPE_ID,  // invalid message type
  CLIENT_REQUEST = 1,         // request
  CLIENT_RESPONSE = 2,        // response
  STOP = 3                    // stop loop
};
std::string PayloadTypeToString(PayloadType type);
PayloadType StringToPayloadType(const std::string &str);
std::ostream &operator<<(std::ostream &os, const PayloadType &type);

//===--------------------------------------------------------------------===//
// Task Priority Types
//===--------------------------------------------------------------------===//

enum class TaskPriorityType {
  INVALID = INVALID_TYPE_ID,  // invalid priority
  LOW = 10,
  NORMAL = 11,
  HIGH = 12
};
std::string TaskPriorityTypeToString(TaskPriorityType type);
TaskPriorityType StringToTaskPriorityType(const std::string &str);
std::ostream &operator<<(std::ostream &os, const TaskPriorityType &type);

//===--------------------------------------------------------------------===//
// Result Types
//===--------------------------------------------------------------------===//

enum class ResultType {
  INVALID = INVALID_TYPE_ID,  // invalid result type
  SUCCESS = 1,
  FAILURE = 2,
  ABORTED = 3,  // aborted
  NOOP = 4,     // no op
  UNKNOWN = 5,
  QUEUING = 6,
  TO_ABORT = 7,
};
std::string ResultTypeToString(ResultType type);
ResultType StringToResultType(const std::string &str);
std::ostream &operator<<(std::ostream &os, const ResultType &type);

//===--------------------------------------------------------------------===//
// Constraint Types
//===--------------------------------------------------------------------===//

enum class PostgresConstraintType {
  NOT_NULL, /* not standard SQL, but a lot of people * expect it */
  NOTNULL,
  DEFAULT,
  CHECK,
  PRIMARY,
  UNIQUE,
  EXCLUSION,
  FOREIGN,
  ATTR_DEFERRABLE, /* attributes for previous constraint node */
  ATTR_NOT_DEFERRABLE,
  ATTR_DEFERRED,
  ATTR_IMMEDIATE
};

enum class ConstraintType {
  INVALID = INVALID_TYPE_ID,  // invalid
  NOT_NULL = 1,               // notnull
  NOTNULL = 2,                // notnull
  DEFAULT = 3,                // default
  CHECK = 4,                  // check
  PRIMARY = 5,                // primary key
  UNIQUE = 6,                 // unique
  FOREIGN = 7,                // foreign key
  EXCLUSION = 8               // foreign key
};
std::string ConstraintTypeToString(ConstraintType type);
ConstraintType StringToConstraintType(const std::string &str);
std::ostream &operator<<(std::ostream &os, const ConstraintType &type);

enum class FKConstrActionType {
  NOACTION = 0,
  RESTRICT = 1,
  CASCADE = 2,
  SETNULL = 3,
  SETDEFAULT = 4
};

enum class FKConstrMatchType { SIMPLE = 0, PARTIAL = 1, FULL = 2 };

//===--------------------------------------------------------------------===//
// Set Operation Types
//===--------------------------------------------------------------------===//

enum class SetOpType {
  INVALID = INVALID_TYPE_ID,
  INTERSECT = 1,
  INTERSECT_ALL = 2,
  EXCEPT = 3,
  EXCEPT_ALL = 4
};
std::string SetOpTypeToString(SetOpType type);
SetOpType StringToSetOpType(const std::string &str);
std::ostream &operator<<(std::ostream &os, const SetOpType &type);

//===--------------------------------------------------------------------===//
// Logging + Recovery Types
//===--------------------------------------------------------------------===//

enum class LoggingType {
  INVALID = INVALID_TYPE_ID,
  OFF = 1,  // turn off GC
  ON = 2    // turn on GC
};
std::string LoggingTypeToString(LoggingType type);
LoggingType StringToLoggingType(const std::string &str);
std::ostream &operator<<(std::ostream &os, const LoggingType &type);

enum class LogRecordType {
  INVALID = INVALID_TYPE_ID,

  // TransactionContext-related records
  TRANSACTION_BEGIN = 1,
  TRANSACTION_COMMIT = 2,

  // Generic dml records
  TUPLE_INSERT = 11,
  TUPLE_DELETE = 12,
  TUPLE_UPDATE = 13,

  // Epoch related records
  EPOCH_BEGIN = 21,
  EPOCH_END = 22,
};
std::string LogRecordTypeToString(LogRecordType type);
LogRecordType StringToLogRecordType(const std::string &str);
std::ostream &operator<<(std::ostream &os, const LogRecordType &type);

enum class CheckpointingType {
  INVALID = INVALID_TYPE_ID,
  OFF = 1,  // turn off GC
  ON = 2    // turn on GC
};
std::string CheckpointingTypeToString(CheckpointingType type);
CheckpointingType StringToCheckpointingType(const std::string &str);
std::ostream &operator<<(std::ostream &os, const CheckpointingType &type);

/* Possible values for peloton_tilegroup_layout GUC */
enum class LayoutType {
  INVALID = INVALID_TYPE_ID,
  ROW = 1,    /* Pure row layout */
  COLUMN = 2, /* Pure column layout */
  HYBRID = 3  /* Hybrid layout */
};
std::string LayoutTypeToString(LayoutType type);
std::ostream &operator<<(std::ostream &os, const LayoutType &type);

//===--------------------------------------------------------------------===//
// Trigger Types
//===--------------------------------------------------------------------===//

enum class TriggerType {
  BEFORE_INSERT_ROW =
      TRIGGER_TYPE_BEFORE | TRIGGER_TYPE_INSERT | TRIGGER_TYPE_ROW,
  BEFORE_INSERT_STATEMENT =
      TRIGGER_TYPE_BEFORE | TRIGGER_TYPE_INSERT | TRIGGER_TYPE_STATEMENT,
  BEFORE_UPDATE_ROW =
      TRIGGER_TYPE_BEFORE | TRIGGER_TYPE_UPDATE | TRIGGER_TYPE_ROW,
  BEFORE_UPDATE_STATEMENT =
      TRIGGER_TYPE_BEFORE | TRIGGER_TYPE_UPDATE | TRIGGER_TYPE_STATEMENT,
  BEFORE_DELETE_ROW =
      TRIGGER_TYPE_BEFORE | TRIGGER_TYPE_DELETE | TRIGGER_TYPE_ROW,
  BEFORE_DELETE_STATEMENT =
      TRIGGER_TYPE_BEFORE | TRIGGER_TYPE_DELETE | TRIGGER_TYPE_STATEMENT,
  AFTER_INSERT_ROW =
      TRIGGER_TYPE_AFTER | TRIGGER_TYPE_INSERT | TRIGGER_TYPE_ROW,
  AFTER_INSERT_STATEMENT =
      TRIGGER_TYPE_AFTER | TRIGGER_TYPE_INSERT | TRIGGER_TYPE_STATEMENT,
  AFTER_UPDATE_ROW =
      TRIGGER_TYPE_AFTER | TRIGGER_TYPE_UPDATE | TRIGGER_TYPE_ROW,
  AFTER_UPDATE_STATEMENT =
      TRIGGER_TYPE_AFTER | TRIGGER_TYPE_UPDATE | TRIGGER_TYPE_STATEMENT,
  AFTER_DELETE_ROW =
      TRIGGER_TYPE_AFTER | TRIGGER_TYPE_DELETE | TRIGGER_TYPE_ROW,
  AFTER_DELETE_STATEMENT =
      TRIGGER_TYPE_AFTER | TRIGGER_TYPE_DELETE | TRIGGER_TYPE_STATEMENT,
  ON_COMMIT_INSERT_ROW =
      TRIGGER_TYPE_COMMIT | TRIGGER_TYPE_INSERT | TRIGGER_TYPE_ROW,
  ON_COMMIT_INSERT_STATEMENT =
      TRIGGER_TYPE_COMMIT | TRIGGER_TYPE_INSERT | TRIGGER_TYPE_STATEMENT,
  ON_COMMIT_UPDATE_ROW =
      TRIGGER_TYPE_COMMIT | TRIGGER_TYPE_UPDATE | TRIGGER_TYPE_ROW,
  ON_COMMIT_UPDATE_STATEMENT =
      TRIGGER_TYPE_COMMIT | TRIGGER_TYPE_UPDATE | TRIGGER_TYPE_STATEMENT,
  ON_COMMIT_DELETE_ROW =
      TRIGGER_TYPE_COMMIT | TRIGGER_TYPE_DELETE | TRIGGER_TYPE_ROW,
  ON_COMMIT_DELETE_STATEMENT =
      TRIGGER_TYPE_COMMIT | TRIGGER_TYPE_DELETE | TRIGGER_TYPE_STATEMENT,
};

const int TRIGGER_TYPE_MAX = TRIGGER_TYPE_ROW | TRIGGER_TYPE_STATEMENT |
                             TRIGGER_TYPE_BEFORE | TRIGGER_TYPE_AFTER |
                             TRIGGER_TYPE_COMMIT | TRIGGER_TYPE_INSERT |
                             TRIGGER_TYPE_DELETE | TRIGGER_TYPE_UPDATE;

//===--------------------------------------------------------------------===//
// Statistics Types
//===--------------------------------------------------------------------===//

// Statistics Collection Type
// Disable or enable
// TODO: This should probably be a collection level and not a boolean
// (enable/disable)
enum class StatsType {
  // Disable statistics collection
  INVALID = INVALID_TYPE_ID,
  // Enable statistics collection
  ENABLE = 1,
};

enum class MetricType {
  // Metric type is invalid
  INVALID = INVALID_TYPE_ID,
  // Metric to count a number
  COUNTER = 1,
  // Access information, e.g., # tuples read, inserted, updated, deleted
  ACCESS = 2,
  // Life time of a object
  LIFETIME = 3,
  // Statistics for a specific database
  DATABASE = 4,
  // Statistics for a specific table
  TABLE = 5,
  // Statistics for a specific index
  INDEX = 6,
  // Latency of transactions
  LATENCY = 7,
  // Timestamp, e.g., creation time of a table/index
  TEMPORAL = 8,
  // Statistics for a specific table
  QUERY = 9,
  // Statistics for CPU
  PROCESSOR = 10,
};

// All builtin operators we currently support
enum class OperatorId : uint32_t {
  Negation = 0,
  Abs,
  Add,
  Sub,
  Mul,
  Div,
  Mod,
  LogicalAnd,
  LogicalOr,
  Ascii,
  Chr,
  Concat,
  Substr,
  CharLength,
  OctetLength,
  Length,
  Repeat,
  Replace,
  LTrim,
  RTrim,
  BTrim,
  Trim,
  Sqrt,
  Ceil,
  Round,
  DatePart,
  Floor,
  DateTrunc,
  Like,
  Now,

  // Add more operators here, before the last "Invalid" entry
  Invalid
};
std::string OperatorIdToString(OperatorId op_id);

enum class OnError : uint32_t { ReturnNull, Exception };

static const int INVALID_FILE_DESCRIPTOR = -1;

// ------------------------------------------------------------------
// Tuple serialization formats
// ------------------------------------------------------------------

enum class TupleSerializationFormat { NATIVE = 0, DR = 1 };

// ------------------------------------------------------------------
// Entity types
// ------------------------------------------------------------------

enum class EntityType {
  INVALID = INVALID_TYPE_ID,
  TABLE = 1,
  SCHEMA = 2,
  INDEX = 3,
  VIEW = 4,
  PREPARED_STATEMENT = 5,
};
std::string EntityTypeToString(EntityType type);
EntityType StringToEntityType(const std::string &str);
std::ostream &operator<<(std::ostream &os, const EntityType &type);

//===--------------------------------------------------------------------===//
// Type definitions.
//===--------------------------------------------------------------------===//

typedef size_t hash_t;

typedef uint32_t oid_t;

static const oid_t START_OID = 0;

static const oid_t INVALID_OID = std::numeric_limits<oid_t>::max();

static const oid_t MAX_OID = std::numeric_limits<oid_t>::max() - 1;

#define NULL_OID MAX_OID

// For transaction id

typedef uint64_t txn_id_t;

static const txn_id_t INVALID_TXN_ID = 0;

static const txn_id_t INITIAL_TXN_ID = 1;

static const txn_id_t MAX_TXN_ID = std::numeric_limits<txn_id_t>::max();

// For commit id

typedef uint64_t cid_t;

static const cid_t INVALID_CID = 0;

static const cid_t MAX_CID = std::numeric_limits<cid_t>::max();

// For epoch id

typedef uint64_t eid_t;

static const cid_t INVALID_EID = 0;

static const cid_t MAX_EID = std::numeric_limits<eid_t>::max();

// For epoch
static const size_t EPOCH_LENGTH = 40;

// For threads
extern size_t CONNECTION_THREAD_COUNT;
extern size_t LOGGING_THREAD_COUNT;
extern size_t GC_THREAD_COUNT;
extern size_t EPOCH_THREAD_COUNT;

//===--------------------------------------------------------------------===//
// TupleMetadata
//===--------------------------------------------------------------------===//
struct TupleMetadata {
  oid_t table_id = 0;
  oid_t tile_group_id = 0;
  oid_t tuple_slot_id = 0;
  cid_t tuple_end_cid = 0;
};

//===--------------------------------------------------------------------===//
// Column Bitmap
//===--------------------------------------------------------------------===//
static const size_t max_col_count = 128;
typedef std::bitset<max_col_count> ColBitmap;

//===--------------------------------------------------------------------===//
// read-write set
//===--------------------------------------------------------------------===//

// this enum is to identify the operations performed by the transaction.
enum class RWType {
  INVALID,
  READ,
  READ_OWN,  // select for update
  UPDATE,
  INSERT,
  DELETE,
  INS_DEL,  // delete after insert.
};
std::string RWTypeToString(RWType type);
RWType StringToRWType(const std::string &str);
std::ostream &operator<<(std::ostream &os, const RWType &type);

// ItemPointer -> type
typedef CuckooMap<ItemPointer, RWType, ItemPointerHasher, ItemPointerComparator>
    ReadWriteSet;

// this enum is to identify why the version should be GC'd.
enum class GCVersionType {
  INVALID,
  COMMIT_UPDATE,   // a version that is updated during txn commit.
  COMMIT_DELETE,   // a version that is deleted during txn commit.
  COMMIT_INS_DEL,  // a version that is inserted and deleted during txn commit.
  ABORT_UPDATE,    // a version that is updated during txn abort.
  ABORT_DELETE,    // a version that is deleted during txn abort.
  ABORT_INSERT,    // a version that is inserted during txn abort.
  ABORT_INS_DEL,   // a version that is inserted and deleted during txn commit.
};
std::string GCVersionTypeToString(GCVersionType type);
GCVersionType StringToGCVersionType(const std::string &str);
std::ostream &operator<<(std::ostream &os, const GCVersionType &type);

// block -> offset -> type
typedef std::unordered_map<oid_t, std::unordered_map<oid_t, GCVersionType>>
    GCSet;

enum class DDLType {
  INVALID,
  CREATE,
  DROP,
};
typedef tbb::concurrent_vector<std::tuple<oid_t, oid_t, oid_t, DDLType>> CreateDropSet;
typedef std::vector<std::tuple<oid_t, oid_t, oid_t>> GCObjectSet;

//===--------------------------------------------------------------------===//
// File Handle
//===--------------------------------------------------------------------===//
struct FileHandle {
  // FILE pointer
  FILE *file = nullptr;

  // File descriptor
  int fd;

  // Size of the file
  size_t size;

  FileHandle() : file(nullptr), fd(INVALID_FILE_DESCRIPTOR), size(0) {}

  FileHandle(FILE *file, int fd, size_t size)
      : file(file), fd(fd), size(size) {}
};
extern FileHandle INVALID_FILE_HANDLE;

//===--------------------------------------------------------------------===//
// Transformers
//===--------------------------------------------------------------------===//

std::string TypeIdToString(type::TypeId type);
type::TypeId StringToTypeId(const std::string &str);
std::string TypeIdArrayToString(const std::vector<type::TypeId> &types);
std::vector<type::TypeId> StringToTypeArray(const std::string &types);

type::TypeId PostgresValueTypeToPelotonValueType(PostgresValueType type);
ConstraintType PostgresConstraintTypeToPelotonConstraintType(
    PostgresConstraintType type);

std::string SqlStateErrorCodeToString(SqlStateErrorCode code);

namespace expression {
class AbstractExpression;
}

/**
 * @brief Generic specification of a projection target:
 *        < DEST_column_id , expression >
 */

namespace planner {
struct DerivedAttribute;
}

typedef std::pair<oid_t, const planner::DerivedAttribute> Target;

typedef std::vector<Target> TargetList;

/**
 * @brief Generic specification of a direct map:
 *        < NEW_col_id , <tuple_index (left or right tuple), OLD_col_id>    >
 */
typedef std::pair<oid_t, std::pair<oid_t, oid_t>> DirectMap;

typedef std::vector<DirectMap> DirectMapList;

//===--------------------------------------------------------------------===//
// Optimizer
//===--------------------------------------------------------------------===//

enum class PropertyType {
  INVALID = INVALID_TYPE_ID,
  COLUMNS,
  DISTINCT,
  SORT,
  LIMIT,
};
std::string PropertyTypeToString(PropertyType type);
PropertyType StringToPropertyType(const std::string &str);
std::ostream &operator<<(std::ostream &os, const PropertyType &type);

enum class RuleType : uint32_t {
  // Transformation rules (logical -> logical)
  INNER_JOIN_COMMUTE = 0,
  INNER_JOIN_ASSOCIATE,

  // Don't move this one
  LogicalPhysicalDelimiter,

  // Implementation rules (logical -> physical)
  GET_TO_DUMMY_SCAN,
  GET_TO_SEQ_SCAN,
  GET_TO_INDEX_SCAN,
  QUERY_DERIVED_GET_TO_PHYSICAL,
  DELETE_TO_PHYSICAL,
  UPDATE_TO_PHYSICAL,
  INSERT_TO_PHYSICAL,
  INSERT_SELECT_TO_PHYSICAL,
  AGGREGATE_TO_HASH_AGGREGATE,
  AGGREGATE_TO_PLAIN_AGGREGATE,
  INNER_JOIN_TO_NL_JOIN,
  INNER_JOIN_TO_HASH_JOIN,
  IMPLEMENT_DISTINCT,
  IMPLEMENT_LIMIT,

  // Don't move this one
  RewriteDelimiter,

  // Rewrite rules (logical -> logical)
  PUSH_FILTER_THROUGH_JOIN,
  COMBINE_CONSECUTIVE_FILTER,
  EMBED_FILTER_INTO_GET,
  MARK_JOIN_GET_TO_INNER_JOIN,
  MARK_JOIN_INNER_JOIN_TO_INNER_JOIN,
  MARK_JOIN_FILTER_TO_INNER_JOIN,
  PULL_FILTER_THROUGH_MARK_JOIN,
  PULL_FILTER_THROUGH_AGGREGATION,

  // Place holder to generate number of rules compile time
  NUM_RULES

};

namespace expression {
class AbstractExpression;
class ExprHasher;
class ExprEqualCmp;
}  // namespace expression

// Augment abstract expression with a table alias set
struct AnnotatedExpression {
  AnnotatedExpression(std::shared_ptr<expression::AbstractExpression> i_expr,
                      std::unordered_set<std::string> &i_set)
      : expr(i_expr), table_alias_set(i_set) {}
  AnnotatedExpression(const AnnotatedExpression &mt_expr)
      : expr(mt_expr.expr), table_alias_set(mt_expr.table_alias_set) {}
  std::shared_ptr<expression::AbstractExpression> expr;
  std::unordered_set<std::string> table_alias_set;
};

typedef std::vector<AnnotatedExpression> MultiTablePredicates;
typedef std::unordered_map<
    std::string, std::vector<std::shared_ptr<expression::AbstractExpression>>>
    SingleTablePredicatesMap;

// TODO(boweic): use raw ptr
// Mapping of Expression -> Column Offset created by operator
typedef std::unordered_map<expression::AbstractExpression *, unsigned,
                           expression::ExprHasher,
                           expression::ExprEqualCmp> ExprMap;
// Used in optimizer to speed up expression comparsion
typedef std::unordered_set<expression::AbstractExpression *,
                           expression::ExprHasher,
                           expression::ExprEqualCmp> ExprSet;

//===--------------------------------------------------------------------===//
// Wire protocol typedefs
//===--------------------------------------------------------------------===//
#define SOCKET_BUFFER_SIZE 8192

/* byte type */
typedef unsigned char uchar;

/* type for buffer of bytes */
typedef std::vector<uchar> ByteBuf;

//===--------------------------------------------------------------------===//
// Packet Manager: ProcessResult
//===--------------------------------------------------------------------===//
enum class ProcessResult {
  COMPLETE,
  TERMINATE,
  PROCESSING,
  MORE_DATA_REQUIRED,
  NEED_SSL_HANDSHAKE,
};

enum class NetworkProtocolType {
  POSTGRES_JDBC,
  POSTGRES_PSQL,
};

enum class SSLLevel {
  SSL_DISABLE = 0,
  SSL_PREFER = 1,
  SSL_VERIIFY = 2,
};

}  // namespace peloton<|MERGE_RESOLUTION|>--- conflicted
+++ resolved
@@ -74,15 +74,9 @@
 // This is used when comparing values with each other
 //===--------------------------------------------------------------------===//
 enum class CmpBool {
-<<<<<<< HEAD
   CmpFalse = 0,
   CmpTrue = 1,
   NULL_ = 2 // Note the underscore suffix
-=======
-  FALSE = 0,
-  TRUE = 1,
-  NULL_ = 2  // Note the underscore suffix
->>>>>>> 3b497b88
 };
 
 //===--------------------------------------------------------------------===//
