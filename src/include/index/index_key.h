--- conflicted
+++ resolved
@@ -26,756 +26,13 @@
 namespace peloton {
 namespace index {
 
-<<<<<<< HEAD
 using namespace peloton::common;
 
 }  // End index namespace
 }  // End peloton namespace
-=======
-/*
- * Convert from a uint64_t that has had a signed number packed into it to
- * the specified signed type. The max signed value for that type is supplied as
- * the TypeMaxValue template parameter.
- */
-template <typename SignedType, int64_t TypeMaxValue>
-inline static SignedType ConvertUnsignedValueToSignedValue(uint64_t value) {
-  int64_t retval = static_cast<int64_t>(value);
-  retval -= TypeMaxValue + 1;
-  return static_cast<SignedType>(retval);
-}
-
-/*
- * Specialization of convertUnsignedValueToSignedValue for int64_t. int64_t
- * requires a comparison
- * to prevent overflow.
- */
-template <>
-inline int64_t ConvertUnsignedValueToSignedValue<int64_t, INT64_MAX>(
-    uint64_t value) {
-  if (value > static_cast<uint64_t>(INT64_MAX) + 1) {
-    value -= INT64_MAX;
-    value--;
-    return static_cast<int64_t>(value);
-  } else {
-    int64_t retval = static_cast<int64_t>(value);
-    retval -= INT64_MAX;
-    retval--;
-    return retval;
-  }
-}
-
-/*
- * Convert from a signed value to an unsigned value. The max value for the type
- * is supplied as a template
- * parameter. int64_t is used for all types to prevent overflow.
- */
-template <int64_t TypeMaxValue, typename SignedValueType,
-          typename UnsignedValueType>
-inline static UnsignedValueType ConvertSignedValueToUnsignedValue(
-    SignedValueType value) {
-  return static_cast<UnsignedValueType>(value + TypeMaxValue + 1);
-}
-
-/*
- * Specialization for int64_ts necessary to prevent overflow.
- */
-template <>
-inline uint64_t ConvertSignedValueToUnsignedValue<INT64_MAX, int64_t, uint64_t>(
-    int64_t value) {
-  uint64_t retval = 0;
-  if (value < 0) {
-    value += INT64_MAX;
-    value++;
-    retval = static_cast<uint64_t>(value);
-  } else {
-    retval = static_cast<uint64_t>(value);
-    retval += INT64_MAX;
-    retval++;
-  }
-  return retval;
-}
-
-/**
- *  class IntsKey - Integer key
- *
- * Integer key that will pack all key data into KeySize number of uint64_t.
- * The minimum number of uint64_ts necessary to pack all the integers is used.
- *
- * This will be hopefully optimized into direct integer manipulation whenever
- * possible by the compiler since the operations are just on an array of
- * integers
- */
-template <std::size_t KeySize>
-class IntsKey {
- public:
-  /*
-   * Take a value that is part of the key (already converted to a uint64_t) and
-   *inserts it into the
-   * most significant bytes available in the key. Templated on the size of the
-   *type of key being inserted.
-   * This allows the compiler to unroll the loop.
-   *
-   *
-   * Algorithm is:
-   * Start with the most significant byte of the key_value we are inserting and
-   *put into the most significant byte
-   * of the uint64_t portion of the key that is indexed by key_offset. The most
-   *significant available byte within
-   * the uint64_t portion of the key is indexed by intra_key_offset. Both
-   *key_offset and intra_key_offset are passed
-   * by reference so they can be updated.
-   *
-   *
-   * Rinse and repeat with the less significant bytes.
-   *
-   */
-  template <typename KeyValueType>
-  inline void InsertKeyValue(int &key_offset, int &intra_key_offset,
-                             uint64_t key_value) {
-    for (int ii = static_cast<int>(sizeof(KeyValueType)) - 1; ii >= 0; ii--) {
-      /*
-       * Extract the most significant byte from key_value by shifting it all the
-       * way to the right.
-       * Mask off the rest. Then shift it to the left to the most significant
-       * byte location available
-       * in the key and OR it in.
-       */
-      data[key_offset] |= (0xFF & (key_value >> (ii * 8)))
-                          << (intra_key_offset * 8);  //
-      intra_key_offset--;  // Move the offset inside the uint64 key back one.
-                           /*
-       * If there are no more bytes available in the uint64_t indexed by
-       * key_offset then increment key_offset
-       * to point to the next uint64_t and set intra_key_offset to index to the
-       * most significant byte
-       * in this next uint64_t.
-       */
-      if (intra_key_offset < 0) {
-        intra_key_offset = sizeof(uint64_t) - 1;
-        key_offset++;
-      }
-    }
-  }
-
-  /*
-   * Inverse of insertKeyValue.
-   */
-  template <typename KeyValueType>
-  inline uint64_t ExtractKeyValue(int &key_offset,
-                                  int &intra_key_offset) const {
-    uint64_t retval = 0;
-    for (int ii = static_cast<int>(sizeof(KeyValueType)) - 1; ii >= 0; ii--) {
-      retval |= (0xFF & (data[key_offset] >> (intra_key_offset * 8)))
-                << (ii * 8);
-      intra_key_offset--;
-      if (intra_key_offset < 0) {
-        intra_key_offset = sizeof(uint64_t) - 1;
-        key_offset++;
-      }
-    }
-    return retval;
-  }
-
-  const storage::Tuple GetTupleForComparison(
-      UNUSED_ATTRIBUTE const catalog::Schema *key_schema) const {
-    throw IndexException("Tuple conversion not supported");
-  }
-
-  std::string Debug(const catalog::Schema *key_schema) const {
-    std::ostringstream buffer;
-    int key_offset = 0;
-    int intra_key_offset = sizeof(uint64_t) - 1;
-    const int GetColumnCount = key_schema->GetColumnCount();
-    for (int ii = 0; ii < GetColumnCount; ii++) {
-      switch (key_schema->GetColumn(ii).column_type) {
-        case type::Type::BIGINT: {
-          const uint64_t key_value =
-              ExtractKeyValue<uint64_t>(key_offset, intra_key_offset);
-          buffer << ConvertUnsignedValueToSignedValue<int64_t, INT64_MAX>(
-                        key_value) << ",";
-          break;
-        }
-        case type::Type::INTEGER: {
-          const uint64_t key_value =
-              ExtractKeyValue<uint32_t>(key_offset, intra_key_offset);
-          buffer << ConvertUnsignedValueToSignedValue<int32_t, INT32_MAX>(
-                        key_value) << ",";
-          break;
-        }
-        case type::Type::SMALLINT: {
-          const uint64_t key_value =
-              ExtractKeyValue<uint16_t>(key_offset, intra_key_offset);
-          buffer << ConvertUnsignedValueToSignedValue<int16_t, INT16_MAX>(
-                        key_value) << ",";
-          break;
-        }
-        case type::Type::TINYINT: {
-          const uint64_t key_value =
-              ExtractKeyValue<uint8_t>(key_offset, intra_key_offset);
-          buffer << static_cast<int64_t>(
-                        ConvertUnsignedValueToSignedValue<int8_t, INT8_MAX>(
-                            key_value)) << ",";
-          break;
-        }
-        default:
-          throw IndexException(
-              "We currently only support a specific set of "
-              "column index sizes...");
-          break;
-      }
-    }
-    return std::string(buffer.str());
-  }
-
-  inline void SetFromKey(const storage::Tuple *tuple) {
-    PL_MEMSET(data, 0, KeySize * sizeof(uint64_t));
-    PL_ASSERT(tuple);
-    const catalog::Schema *key_schema = tuple->GetSchema();
-    const int GetColumnCount = key_schema->GetColumnCount();
-    int key_offset = 0;
-    int intra_key_offset = sizeof(uint64_t) - 1;
-    for (int ii = 0; ii < GetColumnCount; ii++) {
-      switch (key_schema->GetColumn(ii).column_type) {
-        case type::Type::BIGINT: {
-          type::Value val = tuple->GetValue(ii);
-          const int64_t value = type::ValuePeeker::PeekBigInt(val);
-          const uint64_t key_value =
-              ConvertSignedValueToUnsignedValue<INT64_MAX, int64_t, uint64_t>(
-                  value);
-          InsertKeyValue<uint64_t>(key_offset, intra_key_offset, key_value);
-          break;
-        }
-        case type::Type::INTEGER: {
-          type::Value val = tuple->GetValue(ii);
-          const int32_t value = type::ValuePeeker::PeekInteger(val);
-          const uint32_t key_value =
-              ConvertSignedValueToUnsignedValue<INT32_MAX, int32_t, uint32_t>(
-                  value);
-          InsertKeyValue<uint32_t>(key_offset, intra_key_offset, key_value);
-          break;
-        }
-        case type::Type::SMALLINT: {
-          type::Value val = tuple->GetValue(ii);
-          const int16_t value = type::ValuePeeker::PeekSmallInt(val);
-          const uint16_t key_value =
-              ConvertSignedValueToUnsignedValue<INT16_MAX, int16_t, uint16_t>(
-                  value);
-          InsertKeyValue<uint16_t>(key_offset, intra_key_offset, key_value);
-          break;
-        }
-        case type::Type::TINYINT: {
-          type::Value val = tuple->GetValue(ii);
-          const int8_t value = type::ValuePeeker::PeekTinyInt(val);
-          const uint8_t key_value =
-              ConvertSignedValueToUnsignedValue<INT8_MAX, int8_t, uint8_t>(
-                  value);
-          InsertKeyValue<uint8_t>(key_offset, intra_key_offset, key_value);
-          break;
-        }
-        default:
-          throw IndexException(
-              "We currently only support a specific set of "
-              "column index sizes...");
-          break;
-      }
-    }
-  }
-
-  inline void SetFromTuple(const storage::Tuple *tuple, const int *indices,
-                           const catalog::Schema *key_schema) {
-    PL_MEMSET(data, 0, KeySize * sizeof(uint64_t));
-    const int GetColumnCount = key_schema->GetColumnCount();
-    int key_offset = 0;
-    int intra_key_offset = sizeof(uint64_t) - 1;
-    for (int ii = 0; ii < GetColumnCount; ii++) {
-      switch (key_schema->GetColumn(ii).column_type) {
-        case type::Type::BIGINT: {
-          type::Value val = tuple->GetValue(indices[ii]);
-          const int64_t value = type::ValuePeeker::PeekBigInt(val);
-          const uint64_t key_value =
-              ConvertSignedValueToUnsignedValue<INT64_MAX, int64_t, uint64_t>(
-                  value);
-          InsertKeyValue<uint64_t>(key_offset, intra_key_offset, key_value);
-          break;
-        }
-        case type::Type::INTEGER: {
-          type::Value val = tuple->GetValue(indices[ii]);
-          const int32_t value =
-              type::ValuePeeker::PeekInteger(val);
-          const uint32_t key_value =
-              ConvertSignedValueToUnsignedValue<INT32_MAX, int32_t, uint32_t>(
-                  value);
-          InsertKeyValue<uint32_t>(key_offset, intra_key_offset, key_value);
-          break;
-        }
-        case type::Type::SMALLINT: {
-          type::Value val = tuple->GetValue(indices[ii]);
-          const int16_t value = type::ValuePeeker::PeekSmallInt(val);
-          const uint16_t key_value =
-              ConvertSignedValueToUnsignedValue<INT16_MAX, int16_t, uint16_t>(
-                  value);
-          InsertKeyValue<uint16_t>(key_offset, intra_key_offset, key_value);
-          break;
-        }
-        case type::Type::TINYINT: {
-          type::Value val = tuple->GetValue(indices[ii]);
-          const int8_t value = type::ValuePeeker::PeekTinyInt(val);
-          const uint8_t key_value =
-              ConvertSignedValueToUnsignedValue<INT8_MAX, int8_t, uint8_t>(
-                  value);
-          InsertKeyValue<uint8_t>(key_offset, intra_key_offset, key_value);
-          break;
-        }
-        default:
-          throw IndexException(
-              "We currently only support a specific set of "
-              "column index sizes...");
-          break;
-      }
-    }
-  }
-
-  // actual location of data
-  uint64_t data[KeySize];
-
- private:
-};
-
-/** comparator for Int specialized indexes. */
-template <std::size_t KeySize>
-class IntsComparator {
- public:
-  inline bool operator()(const IntsKey<KeySize> &lhs,
-                         const IntsKey<KeySize> &rhs) const {
-    // lexicographical compare could be faster for fixed N
-    /*
-     * Hopefully the compiler can unroll this loop
-     */
-    for (unsigned int ii = 0; ii < KeySize; ii++) {
-      const uint64_t *lvalue = &lhs.data[ii];
-      const uint64_t *rvalue = &rhs.data[ii];
-      if (*lvalue < *rvalue) {
-        return true;
-      } else if (*lvalue > *rvalue) {
-        return false;
-      }
-    }
-    return false;
-  }
-
-  IntsComparator(const IntsComparator &) {}
-  IntsComparator() {}
-};
-
-/** comparator for Int specialized indexes. */
-template <std::size_t KeySize>
-class IntsComparatorRaw {
- public:
-  inline int operator()(const IntsKey<KeySize> &lhs,
-                        const IntsKey<KeySize> &rhs) const {
-    // lexicographical compare could be faster for fixed N
-    /*
-     * Hopefully the compiler can unroll this loop
-     */
-    for (unsigned int ii = 0; ii < KeySize; ii++) {
-      const uint64_t *lvalue = &lhs.data[ii];
-      const uint64_t *rvalue = &rhs.data[ii];
-      if (*lvalue < *rvalue) {
-        return VALUE_COMPARE_LESSTHAN;
-      } else if (*lvalue > *rvalue) {
-        return VALUE_COMPARE_GREATERTHAN;
-      }
-    }
-
-    /* equal */
-    return VALUE_COMPARE_EQUAL;
-  }
-
-  IntsComparatorRaw(const IntsComparatorRaw &) {}
-  IntsComparatorRaw() {}
-};
-
-/**
- *
- */
-template <std::size_t KeySize>
-class IntsEqualityChecker {
- public:
-  inline bool operator()(const IntsKey<KeySize> &lhs,
-                         const IntsKey<KeySize> &rhs) const {
-    for (unsigned int ii = 0; ii < KeySize; ii++) {
-      const uint64_t *lvalue = &lhs.data[ii];
-      const uint64_t *rvalue = &rhs.data[ii];
-
-      if (*lvalue != *rvalue) {
-        return false;
-      }
-    }
-    return true;
-  }
-
-  IntsEqualityChecker(const IntsEqualityChecker &) {};
-  IntsEqualityChecker() {};
-};
-
-/**
- *
- */
-template <std::size_t KeySize>
-struct IntsHasher : std::unary_function<IntsKey<KeySize>, std::size_t> {
-  IntsHasher(index::IndexMetadata *metadata)
-      : schema(metadata->GetKeySchema()) {}
-
-  inline size_t operator()(IntsKey<KeySize> const &p) const {
-    size_t seed = 0;
-    for (size_t ii = 0; ii < KeySize; ii++) {
-      boost::hash_combine(seed, p.data[ii]);
-    }
-    return seed;
-  }
-
-  const catalog::Schema *schema;
-
-  IntsHasher(const IntsHasher &) {}
-  IntsHasher() {};
-};
-
-/**
- * class GenericKey - Key used for indexing with opaque data
- *
- * This key type uses an fixed length array to hold data for indexing
- * purposes, the actual size of which is specified and instanciated
- * with a template argument.
- */
-template <std::size_t KeySize>
-class GenericKey {
- public:
-  inline void SetFromKey(const storage::Tuple *tuple) {
-    PL_ASSERT(tuple);
-    PL_MEMCPY(data, tuple->GetData(), tuple->GetLength());
-    schema = tuple->GetSchema();
-  }
-
-  const storage::Tuple GetTupleForComparison(
-      const catalog::Schema *key_schema) {
-    return storage::Tuple(key_schema, data);
-  }
-
-  inline const type::Value ToValueFast(const catalog::Schema *schema,
-                                 int column_id) const {
-    const type::Type::TypeId column_type = schema->GetType(column_id);
-    const char *data_ptr = &data[schema->GetOffset(column_id)];
-    const bool is_inlined = schema->IsInlined(column_id);
-
-    return type::Value::DeserializeFrom(data_ptr, column_type, is_inlined);
-  }
-
-  // actual location of data, extends past the end.
-  char data[KeySize];
-
-  const catalog::Schema *schema;
-};
-
-/**
- * Function object returns true if lhs < rhs, used for trees
- */
-template <std::size_t KeySize>
-class GenericComparator {
- public:
-  inline bool operator()(const GenericKey<KeySize> &lhs,
-                         const GenericKey<KeySize> &rhs) const {
-    auto schema = lhs.schema;
-
-    for (oid_t column_itr = 0; column_itr < schema->GetColumnCount();
-         column_itr++) {
-      const type::Value lhs_value = (
-          lhs.ToValueFast(schema, column_itr));
-      const type::Value rhs_value = (
-          rhs.ToValueFast(schema, column_itr));
-      
-      type::Value res_lt = (
-          lhs_value.CompareLessThan(rhs_value));
-      if (res_lt.IsTrue())
-        return true;
-
-      type::Value res_gt = (
-          lhs_value.CompareGreaterThan(rhs_value));
-      if (res_gt.IsTrue())
-        return false;
-    }
-
-    return false;
-  }
-
-  GenericComparator(const GenericComparator &) {}
-  GenericComparator() {}
-};
-
-/**
- * Function object returns true if lhs < rhs, used for trees
- */
-template <std::size_t KeySize>
-class GenericComparatorRaw {
- public:
-  inline int operator()(const GenericKey<KeySize> &lhs,
-                        const GenericKey<KeySize> &rhs) const {
-    auto schema = lhs.schema;
-
-    for (oid_t column_itr = 0; column_itr < schema->GetColumnCount();
-         column_itr++) {
-      const type::Value lhs_value = (
-          lhs.ToValueFast(schema, column_itr));
-      const type::Value rhs_value = (
-          rhs.ToValueFast(schema, column_itr));
-
-      type::Value res_lt = (
-        lhs_value.CompareLessThan(rhs_value));
-      if (res_lt.IsTrue())
-        return VALUE_COMPARE_LESSTHAN;
-
-      type::Value res_gt = (
-        lhs_value.CompareGreaterThan(rhs_value));
-      if (res_gt.IsTrue())
-        return VALUE_COMPARE_GREATERTHAN;
-    }
-
-    /* equal */
-    return VALUE_COMPARE_EQUAL;
-  }
-
-  GenericComparatorRaw(const GenericComparatorRaw &) {}
-  GenericComparatorRaw() {}
-};
-
-/**
- * Equality-checking function object
- */
-template <std::size_t KeySize>
-class GenericEqualityChecker {
- public:
-  inline bool operator()(const GenericKey<KeySize> &lhs,
-                         const GenericKey<KeySize> &rhs) const {
-    auto schema = lhs.schema;
-
-    storage::Tuple lhTuple(schema);
-    lhTuple.MoveToTuple(reinterpret_cast<const void *>(&lhs));
-    storage::Tuple rhTuple(schema);
-    rhTuple.MoveToTuple(reinterpret_cast<const void *>(&rhs));
-    return lhTuple.EqualsNoSchemaCheck(rhTuple);
-  }
-
-  GenericEqualityChecker(const GenericEqualityChecker &) {}
-  GenericEqualityChecker() {}
-};
-
-/**
- * Hash function object for an array of SlimValues
- */
-template <std::size_t KeySize>
-struct GenericHasher : std::unary_function<GenericKey<KeySize>, std::size_t> {
-
-  /** Generate a 64-bit number for the key value */
-  inline size_t operator()(GenericKey<KeySize> const &p) const {
-    auto schema = p.schema;
-
-    storage::Tuple pTuple(schema);
-    pTuple.MoveToTuple(reinterpret_cast<const void *>(&p));
-    return pTuple.HashCode();
-  }
-
-  GenericHasher(const GenericHasher &) {}
-  GenericHasher() {};
-};
-
-/*
- * TupleKey is the all-purpose fallback key for indexes that can't be
- * better specialized. Each TupleKey wraps a pointer to a *persistent
- * table tuple*. TableIndex knows the column indices from the
- * persistent table that form the index key. TupleKey uses this data
- * to evaluate and compare keys by extracting and comparing
- * the appropriate columns' values.
- *
- * Note that the index code will create keys in the schema of the
- * the index key. While all TupleKeys resident in the index itself
- * will point to persistent tuples, there are ephemeral TupleKey
- * instances that point to tuples in the index key schema.
- *
- * Pros: supports any combination of columns in a key. Each index
- * key is 24 bytes (a pointer to a tuple and a pointer to the column
- * indices (which map index columns to table columns).
- *
- * Cons: requires an indirection to evaluate a key (must follow the
- * the pointer to read the underlying storage::Tuple). Compares what are
- * probably very wide keys one column at a time by initializing and
- * comparing Values.
- */
-class TupleKey {
- public:
-  inline TupleKey() {
-    column_indices = nullptr;
-    key_tuple = nullptr;
-    key_tuple_schema = nullptr;
-  }
-
-  // Set a key from a key-schema tuple.
-  inline void SetFromKey(const storage::Tuple *tuple) {
-    PL_ASSERT(tuple);
-
-    column_indices = nullptr;
-
-    key_tuple = tuple->GetData();
-    key_tuple_schema = tuple->GetSchema();
-  }
-
-  // Set a key from a table-schema tuple.
-  inline void SetFromTuple(const storage::Tuple *tuple, const int *indices,
-                           UNUSED_ATTRIBUTE const catalog::Schema *key_schema) {
-    PL_ASSERT(tuple);
-    PL_ASSERT(indices);
-    column_indices = indices;
-    key_tuple = tuple->GetData();
-    key_tuple_schema = tuple->GetSchema();
-  }
-
-  // Return true if the TupleKey references an ephemeral index key.
-  bool IsKeySchema() const { return column_indices == nullptr; }
-
-  // Return a table tuple that is valid for comparison
-  const storage::Tuple GetTupleForComparison(
-      const catalog::Schema *key_tuple_schema) const {
-    return storage::Tuple(key_tuple_schema, key_tuple);
-  }
-
-  // Return the indexColumn'th key-schema column.
-  int ColumnForIndexColumn(int indexColumn) const {
-    if (IsKeySchema())
-      return indexColumn;
-    else
-      return column_indices[indexColumn];
-  }
-
-  // TableIndex owns this array - NULL if an ephemeral key
-  const int *column_indices;
-
-  // Pointer a persistent tuple in non-ephemeral case.
-  char *key_tuple;
-  const catalog::Schema *key_tuple_schema;
-};
-
-/*
- * class TupleKeyHasher - Hash function for tuple keys
- */
-struct TupleKeyHasher {
-
-  /** Generate a 64-bit number for the key value */
-  inline size_t operator()(const TupleKey &p) const {
-    storage::Tuple pTuple = p.GetTupleForComparison(p.key_tuple_schema);
-    return pTuple.HashCode();
-  }
-
-  /*
-   * Copy Constructor - To make compiler happy
-   */
-  TupleKeyHasher(const TupleKeyHasher &) {}
-  TupleKeyHasher() {};
-};
-
-class TupleKeyComparator {
- public:
-  // return true if lhs < rhs
-  inline bool operator()(const TupleKey &lhs, const TupleKey &rhs) const {
-    storage::Tuple lhTuple = lhs.GetTupleForComparison(lhs.key_tuple_schema);
-    storage::Tuple rhTuple = rhs.GetTupleForComparison(rhs.key_tuple_schema);
-    auto schema = lhs.key_tuple_schema;
-
-    for (unsigned int col_itr = 0; col_itr < schema->GetColumnCount();
-         ++col_itr) {
-      type::Value lhValue = (
-          lhTuple.GetValue(lhs.ColumnForIndexColumn(col_itr)));
-      type::Value rhValue = (
-          rhTuple.GetValue(rhs.ColumnForIndexColumn(col_itr)));
-
-      type::Value res_lt = (
-          lhValue.CompareLessThan(rhValue));
-      if (res_lt.IsTrue())
-        return true;
-
-      type::Value res_gt = (
-          lhValue.CompareGreaterThan(rhValue));
-      if (res_gt.IsTrue())
-        return false;
-    }
-    return false;
-  }
-
-  /*
-   * Copy constructor
-   */
-  TupleKeyComparator(const TupleKeyComparator &) {}
-  TupleKeyComparator() {};
-};
-
-class TupleKeyComparatorRaw {
- public:
-  // return -1 if a < b ;  0 if a == b ;  1 if a > b
-  inline int operator()(const TupleKey &lhs, const TupleKey &rhs) const {
-    storage::Tuple lhTuple = lhs.GetTupleForComparison(lhs.key_tuple_schema);
-    storage::Tuple rhTuple = rhs.GetTupleForComparison(rhs.key_tuple_schema);
-    auto schema = lhs.key_tuple_schema;
-
-    for (unsigned int col_itr = 0; col_itr < schema->GetColumnCount();
-         ++col_itr) {
-      type::Value lhValue = (
-          lhTuple.GetValue(lhs.ColumnForIndexColumn(col_itr)));
-      type::Value rhValue = (
-          rhTuple.GetValue(rhs.ColumnForIndexColumn(col_itr)));
-
-      type::Value res_lt = (
-          lhValue.CompareLessThan(rhValue));
-      if (res_lt.IsTrue())
-        return VALUE_COMPARE_LESSTHAN;
-
-      type::Value res_gt(
-          lhValue.CompareGreaterThan(rhValue));
-      if (res_gt.IsTrue())
-        return VALUE_COMPARE_GREATERTHAN;
-    }
-
-    /* equal */
-    return VALUE_COMPARE_EQUAL;
-  }
-
-  /*
-   * Copy constructor
-   */
-  TupleKeyComparatorRaw(const TupleKeyComparatorRaw &) {}
-  TupleKeyComparatorRaw() {};
-};
-
-class TupleKeyEqualityChecker {
- public:
-  // return true if lhs == rhs
-  inline bool operator()(const TupleKey &lhs, const TupleKey &rhs) const {
-    storage::Tuple lhTuple = lhs.GetTupleForComparison(lhs.key_tuple_schema);
-    storage::Tuple rhTuple = rhs.GetTupleForComparison(rhs.key_tuple_schema);
-    auto schema = lhs.key_tuple_schema;
-
-    for (unsigned int col_itr = 0; col_itr < schema->GetColumnCount();
-         ++col_itr) {
-      type::Value lhValue = (
-          lhTuple.GetValue(lhs.ColumnForIndexColumn(col_itr)));
-      type::Value rhValue = (
-          rhTuple.GetValue(rhs.ColumnForIndexColumn(col_itr)));
-
-      type::Value res = (lhValue.CompareNotEquals(rhValue));
-      if (res.IsTrue())
-        return false;
-    }
-    return true;
-  }
->>>>>>> e9bb33dd
 
 #include "ints_key.h"
 #include "generic_key.h" 
 #include "tuple_key.h" 
 
+
