--- conflicted
+++ resolved
@@ -268,16 +268,12 @@
   static parser::CopyStatement *CopyTransform(CopyStmt *root);
 
   // transform helper for analyze statement
-<<<<<<< HEAD
-  static parser::AnalyzeStatement *VacuumTransform(VacuumStmt *root);
+  static parser::AnalyzeStatement *VacuumTransform(VacuumStmt* root);
+
+  static parser::VariableSetStatement *VariableSetTransform(VariableSetStmt* root);
 
   // transform helper for subquery expressions
   static expression::AbstractExpression *SubqueryExprTransform(SubLink *node);
-=======
-  static parser::AnalyzeStatement *VacuumTransform(VacuumStmt* root);
-
-  static parser::VariableSetStatement *VariableSetTransform(VariableSetStmt* root);
->>>>>>> 0f097d36
 };
 
 }  // namespace parser
