--- conflicted
+++ resolved
@@ -3,24 +3,18 @@
  *
  * Copyright(c) 2015, CMU
  */
-<<<<<<< HEAD
 
-=======
->>>>>>> a1346e96
+
 #pragma once
 
 #include "pg_config_manual.h"
 #include "c.h"
 
-#ifdef __cplusplus
 #include "bridge/bridge.h"
 #include "backend/catalog/catalog.h"
 #include "backend/catalog/constraint.h"
 #include "backend/catalog/schema.h"
-<<<<<<< HEAD
-#endif
 
-=======
 #include "backend/common/types.h"
 #include "backend/index/index.h"
 #include "backend/index/index_factory.h"
@@ -28,8 +22,6 @@
 #include "backend/storage/table_factory.h"
 
 
-
->>>>>>> a1346e96
 typedef struct 
 {
   int valueType;
@@ -44,30 +36,6 @@
   char** conname;
 } DDL_ColumnInfo;
 
-<<<<<<< HEAD
-/* ------------------------------------------------------------
- * C-style function declarations
- * ------------------------------------------------------------
- */
-
-extern bool DDLCreateTable(char *table_name,
-                           DDL_ColumnInfo* schema,
-                           int num_columns,
-                           int *num_of_constraints_of_each_column);
-
-extern bool DDLDropTable(Oid table_oid);
-
-extern bool DDLCreateIndex(char *index_name,
-                           char *table_name,
-                           int index_type,
-                           bool unique_keys,
-                           char** key_column_names,
-                           int num_columns_in_key);
-
-#ifdef __cplusplus
-
-=======
->>>>>>> a1346e96
 namespace peloton {
 namespace bridge {
 
@@ -76,7 +44,6 @@
 //===--------------------------------------------------------------------===//
 
 class DDL {
-<<<<<<< HEAD
 
  public:
   DDL(const DDL &) = delete;
@@ -98,28 +65,7 @@
                           char** key_column_names,
                           int num_columns_in_key);
 
-=======
-public:
-  static bool CreateTable(std::string table_name, DDL_ColumnInfo* ddl_columnInfo, int num_columns, catalog::Schema* schema = nullptr);
-  static bool DropTable(unsigned int table_oid);
-  static bool CreateIndex(std::string index_name, std::string table_name, int type, bool unique, DDL_ColumnInfo* ddl_columnInfoForKeySchema, int num_columns_of_KeySchema);
-
-  //bool DDL_CreateTable(char* table_name, DDL_ColumnInfo* ddl_columnInfo, int num_columns);
-  //bool DDL_DropTable(unsigned int table_oid);
-  //bool DDL_CreateIndex(char* index_name, char* table_name, int type, bool unique, DDL_ColumnInfo* ddl_columnInfoForKeySchema , int num_columns_of_KeySchema );
->>>>>>> a1346e96
 };
 
 } // namespace bridge
 } // namespace peloton
-
-<<<<<<< HEAD
-#endif
-
-=======
-//extern bool DDL_CreateTable(char* table_name, DDL_ColumnInfo* ddl_columnInfo, int num_columns);
-
-//extern bool DDL_DropTable(unsigned int table_oid);
-
-//extern bool DDL_CreateIndex(char* index_name, char* table_name, int type, bool unique, DDL_ColumnInfo* ddl_columnInfoForKeySchema , int num_columns_of_KeySchema);
->>>>>>> a1346e96
