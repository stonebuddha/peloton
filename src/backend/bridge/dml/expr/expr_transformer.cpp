--- conflicted
+++ resolved
@@ -29,21 +29,7 @@
 namespace peloton {
 namespace bridge {
 
-<<<<<<< HEAD
-=======
-void ExprTransformer::PrintPostgressExprTree(const ExprState* expr_state,
-                                             std::string prefix) {
-  auto tag = nodeTag(expr_state->expr);
-  (void) tag;
-
-  /* TODO Not complete.
-   * Not all ExprState has a child / children list,
-   * so it would take some multiplexing to print it recursively here.
-   */
-  LOG_INFO("%u ", tag);
-}
-
->>>>>>> a9eb1e71
+
 /**
  * @brief Transform a ExprState tree (Postgres) to a AbstractExpression tree
  * (Peloton) recursively.
