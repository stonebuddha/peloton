//===----------------------------------------------------------------------===//
//
//                         Peloton
//
// plan_executor.cpp
//
// Identification: src/backend/bridge/dml/executor/plan_executor.cpp
//
// Copyright (c) 2015-16, Carnegie Mellon University Database Group
//
//===----------------------------------------------------------------------===//

#include "plan_executor.h"
#include <cassert>
#include <vector>

#include "backend/bridge/dml/mapper/mapper.h"
#include "backend/bridge/dml/tuple/tuple_transformer.h"
#include "backend/common/logger.h"
#include "backend/concurrency/transaction_manager_factory.h"
#include "backend/executor/executors.h"
#include "backend/executor/executor_context.h"
#include "backend/storage/tuple_iterator.h"

#include "access/tupdesc.h"
#include "nodes/print.h"
#include "utils/memutils.h"

namespace peloton {
namespace bridge {

executor::ExecutorContext *BuildExecutorContext(ParamListInfoData *param_list,
                                                concurrency::Transaction *txn);

/*
 * Added for network invoking efficiently
 */
executor::ExecutorContext *BuildExecutorContext(const std::vector<Value> &params,
                                                concurrency::Transaction *txn);

executor::AbstractExecutor *BuildExecutorTree(
    executor::AbstractExecutor *root, const planner::AbstractPlan *plan,
    executor::ExecutorContext *executor_context);

void CleanExecutorTree(executor::AbstractExecutor *root);

/**
 * @brief Build a executor tree and execute it.
 * @return status of execution.
 */
peloton_status PlanExecutor::ExecutePlan(const planner::AbstractPlan *plan,
                                         const std::vector<Value> &params,
                                         TupleDesc tuple_desc) {
  peloton_status p_status;

  if (plan == nullptr) return p_status;

  LOG_TRACE("PlanExecutor Start ");

  bool status;
  bool init_failure = false;
  bool single_statement_txn = false;
  List *slots = NULL;

  auto &txn_manager = concurrency::TransactionManagerFactory::GetInstance();
  auto txn = peloton::concurrency::current_txn;
  // This happens for single statement queries in PG
  if (txn == nullptr) {
    single_statement_txn = true;
    txn = txn_manager.BeginTransaction();
  }
  assert(txn);

  LOG_TRACE("Txn ID = %lu ", txn->GetTransactionId());
  LOG_TRACE("Building the executor tree");

<<<<<<< HEAD
  // Use const std::vector<Value> &params to make it more elegant for network
  auto executor_context = BuildExecutorContext(params, txn);
  //auto executor_context = BuildExecutorContext(param_list, txn);
=======
  std::unique_ptr<executor::ExecutorContext> executor_context(
      BuildExecutorContext(param_list, txn));
>>>>>>> 24008cb4

  // Build the executor tree
  std::unique_ptr<executor::AbstractExecutor> executor_tree(
      BuildExecutorTree(nullptr, plan, executor_context.get()));

  LOG_TRACE("Initializing the executor tree");

  // Initialize the executor tree
  status = executor_tree->Init();

  // Abort and cleanup
  if (status == false) {
    init_failure = true;
    txn->SetResult(Result::RESULT_FAILURE);
    goto cleanup;
  }

  LOG_TRACE("Running the executor tree");

  // Execute the tree until we get result tiles from root node
  for (;;) {
    status = executor_tree->Execute();

    // Stop
    if (status == false) {
      break;
    }

    std::unique_ptr<executor::LogicalTile> logical_tile(
        executor_tree->GetOutput());

    // Some executors don't return logical tiles (e.g., Update).
    if (logical_tile.get() == nullptr) {
      continue;
    }

    // Go over the logical tile
    for (oid_t tuple_id : *logical_tile) {
      expression::ContainerTuple<executor::LogicalTile> cur_tuple(
          logical_tile.get(), tuple_id);

      auto slot = TupleTransformer::GetPostgresTuple(&cur_tuple, tuple_desc);

      if (slot != nullptr) {
        slots = lappend(slots, slot);
      }
    }
  }

  // Set the result
  p_status.m_processed = executor_context->num_processed;
  p_status.m_result_slots = slots;

// final cleanup
cleanup:

  LOG_TRACE("About to commit: single stmt: %d, init_failure: %d, status: %d",
            single_statement_txn, init_failure, txn->GetResult());

  // should we commit or abort ?
  if (single_statement_txn == true || init_failure == true) {
    auto status = txn->GetResult();
    switch (status) {
      case Result::RESULT_SUCCESS:
        // Commit
        p_status.m_result = txn_manager.CommitTransaction();

        break;

      case Result::RESULT_FAILURE:
      default:
        // Abort
        p_status.m_result = txn_manager.AbortTransaction();
    }
  }

  // clean up executor tree
  CleanExecutorTree(executor_tree.get());

  return p_status;
}

/**
 * @brief Pretty print the plan tree.
 * @param The plan tree
 * @return none.
 */
void PlanExecutor::PrintPlan(const planner::AbstractPlan *plan,
                             std::string prefix) {
  if (plan == nullptr) return;

  prefix += "  ";

  LOG_TRACE("%s->Plan Type :: %d ", prefix.c_str(), plan->GetPlanNodeType());

  auto children = plan->GetChildren();

  for (auto child : children) {
    PrintPlan(child, prefix);
  }
}

/**
 * @brief Build Executor Context
 */
executor::ExecutorContext *BuildExecutorContext(ParamListInfoData *param_list,
                                                concurrency::Transaction *txn) {
  return new executor::ExecutorContext(
      txn, PlanTransformer::BuildParams(param_list));
}

/**
 * @brief Build Executor Context
 */
executor::ExecutorContext *BuildExecutorContext(const std::vector<Value> &params,
                                                concurrency::Transaction *txn) {
  return new executor::ExecutorContext(
      txn, params);
}

/**
 * @brief Build the executor tree.
 * @param The current executor tree
 * @param The plan tree
 * @param Transation context
 * @return The updated executor tree.
 */
executor::AbstractExecutor *BuildExecutorTree(
    executor::AbstractExecutor *root, const planner::AbstractPlan *plan,
    executor::ExecutorContext *executor_context) {
  // Base case
  if (plan == nullptr) return root;

  executor::AbstractExecutor *child_executor = nullptr;

  auto plan_node_type = plan->GetPlanNodeType();
  switch (plan_node_type) {
    case PLAN_NODE_TYPE_INVALID:
      LOG_ERROR("Invalid plan node type ");
      break;

    case PLAN_NODE_TYPE_SEQSCAN:
      child_executor = new executor::SeqScanExecutor(plan, executor_context);
      break;

    case PLAN_NODE_TYPE_INDEXSCAN:
      child_executor = new executor::IndexScanExecutor(plan, executor_context);
      break;

    case PLAN_NODE_TYPE_INSERT:
      child_executor = new executor::InsertExecutor(plan, executor_context);
      break;

    case PLAN_NODE_TYPE_DELETE:
      child_executor = new executor::DeleteExecutor(plan, executor_context);
      break;

    case PLAN_NODE_TYPE_UPDATE:
      child_executor = new executor::UpdateExecutor(plan, executor_context);
      break;

    case PLAN_NODE_TYPE_LIMIT:
      child_executor = new executor::LimitExecutor(plan, executor_context);
      break;

    case PLAN_NODE_TYPE_NESTLOOP:
      child_executor =
          new executor::NestedLoopJoinExecutor(plan, executor_context);
      break;

    case PLAN_NODE_TYPE_MERGEJOIN:
      child_executor = new executor::MergeJoinExecutor(plan, executor_context);
      break;

    case PLAN_NODE_TYPE_HASH:
      child_executor = new executor::HashExecutor(plan, executor_context);
      break;

    case PLAN_NODE_TYPE_HASHJOIN:
      child_executor = new executor::HashJoinExecutor(plan, executor_context);
      break;

    case PLAN_NODE_TYPE_PROJECTION:
      child_executor = new executor::ProjectionExecutor(plan, executor_context);
      break;

    case PLAN_NODE_TYPE_MATERIALIZE:
      child_executor =
          new executor::MaterializationExecutor(plan, executor_context);
      break;

    case PLAN_NODE_TYPE_AGGREGATE_V2:
      child_executor = new executor::AggregateExecutor(plan, executor_context);
      break;

    case PLAN_NODE_TYPE_ORDERBY:
      child_executor = new executor::OrderByExecutor(plan, executor_context);
      break;

    default:
      LOG_ERROR("Unsupported plan node type : %d ", plan_node_type);
      break;
  }

  // Base case
  if (child_executor != nullptr) {
    if (root != nullptr)
      root->AddChild(child_executor);
    else
      root = child_executor;
  }

  // Recurse
  auto children = plan->GetChildren();
  for (auto child : children) {
    child_executor = BuildExecutorTree(child_executor, child, executor_context);
  }

  return root;
}

/**
 * @brief Clean up the executor tree.
 * @param The current executor tree
 * @return none.
 */
void CleanExecutorTree(executor::AbstractExecutor *root) {
  if (root == nullptr) return;

  // Recurse
  auto children = root->GetChildren();
  for (auto child : children) {
    CleanExecutorTree(child);
  }
}

}  // namespace bridge
}  // namespace peloton<|MERGE_RESOLUTION|>--- conflicted
+++ resolved
@@ -49,7 +49,7 @@
  * @return status of execution.
  */
 peloton_status PlanExecutor::ExecutePlan(const planner::AbstractPlan *plan,
-                                         const std::vector<Value> &params,
+                                         ParamListInfo param_list,
                                          TupleDesc tuple_desc) {
   peloton_status p_status;
 
@@ -74,14 +74,10 @@
   LOG_TRACE("Txn ID = %lu ", txn->GetTransactionId());
   LOG_TRACE("Building the executor tree");
 
-<<<<<<< HEAD
   // Use const std::vector<Value> &params to make it more elegant for network
-  auto executor_context = BuildExecutorContext(params, txn);
+  std::unique_ptr<executor::ExecutorContext> executor_context(
+  BuildExecutorContext(params, txn));
   //auto executor_context = BuildExecutorContext(param_list, txn);
-=======
-  std::unique_ptr<executor::ExecutorContext> executor_context(
-      BuildExecutorContext(param_list, txn));
->>>>>>> 24008cb4
 
   // Build the executor tree
   std::unique_ptr<executor::AbstractExecutor> executor_tree(
