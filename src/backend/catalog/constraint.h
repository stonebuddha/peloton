--- conflicted
+++ resolved
@@ -14,163 +14,13 @@
 
 #include <string>
 #include <vector>
-#include <iostream>
 
 #include "backend/common/types.h"
-#include "backend/common/logger.h"
 
 #include "nodes/nodes.h"
 
 namespace peloton {
 namespace catalog {
-
-<<<<<<< HEAD
-=======
-class ReferenceTableInfo;
-
-//===--------------------------------------------------------------------===//
-// Constraint Class
-//===--------------------------------------------------------------------===//
-
-class Constraint
-{
-
- public:
-  // Configure ( type [, name] )
-  Constraint(ConstraintType type, std::string constraint_name = "", Node* raw_expr = nullptr)
- : constraint_type(type),
-   constraint_name(constraint_name) {
-    raw_expr = (Node*) copyObject((void*) raw_expr );
-  }
-
-  //===--------------------------------------------------------------------===//
-  // ACCESSORS
-  //===--------------------------------------------------------------------===//
-
-  ConstraintType GetType() const {
-    return constraint_type;
-  }
-
-  std::string GetName() const {
-    return constraint_name;
-  }
-
-  // Offset into the list of "reference tables" in the Table.
-  inline void SetReferenceTableOffset(int offset) {
-    AssertMsg(offset  >= 0, "ReferenceTable offset can't be negative");
-    reference_table_list_offset = offset;
-  }
-
-  // Offset into the list of "unique indices" in the Table.
-  inline void SetUniqueIndexOffset( int offset ) {
-    AssertMsg(offset >=  0, "Unique Index offset can't be negative.");
-    unique_index_list_offset = offset;
-  }
-
-  // Return offset of "reference tables" in the Table.
-   inline int GetReferenceTableOffset( ) const  {
-     return reference_table_list_offset ;
-   }
-
-   // Return offset of "unique indices" in the Table.
-   inline int GetUniqueIndexOffset( ) const {
-     return unique_index_list_offset;
-   }
-
-  // Get a string representation of this constraint
-  friend std::ostream& operator<<(std::ostream& os, const Constraint& constraint);
-
- private:
-
-  //===--------------------------------------------------------------------===//
-  // MEMBERS
-  //===--------------------------------------------------------------------===//
-
-  // The type of constraint
-  ConstraintType constraint_type = CONSTRAINT_TYPE_INVALID;
-
-  // Constraint name
-  std::string constraint_name;
-
-  // Raw_default_expr
-  // FIXME :: Cooked expr
-  Node* raw_expr = nullptr;
-
-  // Offsets into the Unique index and reference table lists in Table
-  int reference_table_list_offset = -1;
-
-  int unique_index_list_offset = -1;
-
-};
-
-
->>>>>>> 6029005b
-//===--------------------------------------------------------------------===//
-// ReferenceTableInfo Class
-//===--------------------------------------------------------------------===//
-
-// Represent the sink tables of foreign key constraints
-class ReferenceTableInfo {
-
- public:
-  ReferenceTableInfo(oid_t reference_table_id,
-                     std::vector<std::string> pk_column_names,
-                     std::vector<std::string> fk_column_names,
-                     char fk_update_action,
-                     char fk_delete_action,
-                     std::string constraint_name)
-
- : reference_table_id(reference_table_id),
-   pk_column_names(pk_column_names),
-   fk_column_names(fk_column_names),
-   fk_update_action(fk_update_action),
-   fk_delete_action(fk_delete_action),
-   constraint_name(constraint_name) {
-  }
-
-
-  oid_t GetReferenceTableId() const {
-    return reference_table_id;
-  }
-
- std::vector<std::string> GetPKColumnNames() const {
-    return pk_column_names;
-  }
- std::vector<std::string> GetFKColumnNames() const {
-    return fk_column_names;
-  }
-
-  char GetUpdateAction()const {
-    return fk_update_action;
-  }
-
-  char GetDeleteAction()const {
-    return fk_delete_action;
-  }
-
-  std::string& GetConstraintName() {
-    return constraint_name;
-  }
-
- private:
-
-  oid_t reference_table_id = INVALID_OID;
-
-  // Columns in the reference table (sink)
-  std::vector<std::string> pk_column_names;
-
-  // Columns in the current table (source)
-  // Can be a single column or multiple columns depending on the constraint
-  std::vector<std::string> fk_column_names;
-
-  // What to do when foreign key is updated or deleted ?
-  // FIXME: Not used in our executors currently
-  char fk_update_action;
-  char fk_delete_action;
-
-  std::string constraint_name;
-
-};
 
 //===--------------------------------------------------------------------===//
 // Constraint Class
@@ -200,13 +50,13 @@
   }
 
   // Offset into the list of "reference tables" in the Table.
-  inline void SetReferenceTablePosition(oid_t position) {
-    reference_table_list_offset = position;
+  inline void SetFKListOffset(oid_t offset) {
+    fk_list_offset = offset;
   }
 
   // Offset into the list of "unique indices" in the Table.
-  inline void SetUniqueIndexPosition(oid_t position ) {
-    unique_index_list_offset = position;
+  inline void SetUniqueIndexOffset(oid_t offset ) {
+    unique_index_list_offset = offset;
   }
 
   std::string GetName() const {
@@ -230,7 +80,7 @@
   Node* raw_expr = nullptr;
 
   // Offsets into the Unique index and reference table lists in Table
-  oid_t reference_table_list_offset = INVALID_OID;
+  oid_t fk_list_offset = INVALID_OID;
 
   oid_t unique_index_list_offset = INVALID_OID;
 
