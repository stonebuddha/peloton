--- conflicted
+++ resolved
@@ -352,22 +352,12 @@
 //===--------------------------------------------------------------------===//
 
 enum ConcurrencyType {
-<<<<<<< HEAD
-  CONCURRENCY_TYPE_ROWO = 0,  // optimistic read + optimistic write
-  CONCURRENCY_TYPE_ROWP = 2,  // optimistic read + pessimistic write
-  CONCURRENCY_TYPE_RPWO = 3,  // pessimistic read + optimistic write
-  CONCURRENCY_TYPE_RPWP = 4,  // pessimistic read + pessimistic write
-  CONCURRENCY_TYPE_SPEC = 5, // speculative
-  CONCURRENCY_TYPE_TO = 6,   // timestamp ordering
-  CONCURRENCY_TYPE_SSI = 7   // serializable snapshot isolation
-=======
   CONCURRENCY_TYPE_OPTIMISTIC = 0, // optimistic
   CONCURRENCY_TYPE_PESSIMISTIC = 1, // pessimistic
   CONCURRENCY_TYPE_SPECULATIVE_READ = 2, // optimistic + speculative read
   CONCURRENCY_TYPE_EAGER_WRITE = 3, // pessimistic + eager write
   CONCURRENCY_TYPE_TO = 4,   // timestamp ordering
   CONCURRENCY_TYPE_SSI = 5   // serializable snapshot isolation
->>>>>>> 47c58079
 };
 
 enum IsolationLevelType {
