//===----------------------------------------------------------------------===//
//
//                         Peloton
//
// data_table.h
//
// Identification: src/backend/storage/data_table.h
//
// Copyright (c) 2015-16, Carnegie Mellon University Database Group
//
//===----------------------------------------------------------------------===//

#pragma once

#include <memory>
#include <queue>

#include "backend/brain/sample.h"
#include "backend/bridge/ddl/bridge.h"
#include "backend/catalog/foreign_key.h"
#include "backend/storage/abstract_table.h"
#include "backend/concurrency/transaction.h"
#include "backend/common/platform.h"

//===--------------------------------------------------------------------===//
// GUC Variables
//===--------------------------------------------------------------------===//

/* Possible values for peloton_tilegroup_layout GUC */
typedef enum LayoutType {
  LAYOUT_ROW,    /* Pure row layout */
  LAYOUT_COLUMN, /* Pure column layout */
  LAYOUT_HYBRID  /* Hybrid layout */
} LayoutType;

extern LayoutType peloton_layout_mode;

//===--------------------------------------------------------------------===//
// Configuration Variables
//===--------------------------------------------------------------------===//

// Projectivity for determining FSM layout
extern double peloton_projectivity;

// # of groups
extern int peloton_num_groups;

// FSM or not ?
extern bool peloton_fsm;

extern std::vector<peloton::oid_t> hyadapt_column_ids;

namespace peloton {

typedef std::map<oid_t, std::pair<oid_t, oid_t>> column_map_type;

namespace index {
class Index;
}

namespace storage {

class Tuple;
class TileGroup;


//===--------------------------------------------------------------------===//
// DataTable
//===--------------------------------------------------------------------===//

/**
 * Represents a group of tile groups logically vertically contiguous.
 *
 * <Tile Group 1>
 * <Tile Group 2>
 * ...
 * <Tile Group n>
 *
 */
class DataTable : public AbstractTable {
  friend class TileGroup;
  friend class TileGroupFactory;
  friend class TableFactory;

  DataTable() = delete;
  DataTable(DataTable const &) = delete;

 public:
  // Table constructor
  DataTable(catalog::Schema *schema, const std::string &table_name,
            const oid_t &database_oid, const oid_t &table_oid,
            const size_t &tuples_per_tilegroup, const bool own_schema,
            const bool adapt_table);

  ~DataTable();

  //===--------------------------------------------------------------------===//
  // TUPLE OPERATIONS
  //===--------------------------------------------------------------------===//
  // insert version in table
  ItemPointer InsertEmptyVersion(const Tuple *tuple);
  ItemPointer InsertVersion(const Tuple *tuple);
  // insert tuple in table
  ItemPointer InsertTuple(const Tuple *tuple);

  // delete the tuple at given location
  // bool DeleteTuple(const concurrency::Transaction *transaction,
  //                  ItemPointer location);

  //===--------------------------------------------------------------------===//
  // TILE GROUP
  //===--------------------------------------------------------------------===//

  // coerce into adding a new tile group with a tile group id
  oid_t AddTileGroupWithOid(const oid_t &tile_group_id);

  // add a tile group to table
  void AddTileGroup(const std::shared_ptr<TileGroup> &tile_group);

  // Offset is a 0-based number local to the table
  std::shared_ptr<storage::TileGroup> GetTileGroup(
      const oid_t &tile_group_offset) const;

  // ID is the global identifier in the entire DBMS
  std::shared_ptr<storage::TileGroup> GetTileGroupById(
      const oid_t &tile_group_id) const;

  size_t GetTileGroupCount() const;

  // Get a tile group with given layout
  TileGroup *GetTileGroupWithLayout(const column_map_type &partitioning);

  //===--------------------------------------------------------------------===//
  // INDEX
  //===--------------------------------------------------------------------===//

  void AddIndex(index::Index *index);

  index::Index *GetIndexWithOid(const oid_t &index_oid) const;

  void DropIndexWithOid(const oid_t &index_oid);

  index::Index *GetIndex(const oid_t &index_offset) const;

  oid_t GetIndexCount() const;

  //===--------------------------------------------------------------------===//
  // FOREIGN KEYS
  //===--------------------------------------------------------------------===//

  void AddForeignKey(catalog::ForeignKey *key);

  catalog::ForeignKey *GetForeignKey(const oid_t &key_offset) const;

  void DropForeignKey(const oid_t &key_offset);

  oid_t GetForeignKeyCount() const;

  //===--------------------------------------------------------------------===//
  // TRANSFORMERS
  //===--------------------------------------------------------------------===//

  storage::TileGroup *TransformTileGroup(const oid_t &tile_group_offset,
                                         const double &theta);

  //===--------------------------------------------------------------------===//
  // STATS
  //===--------------------------------------------------------------------===//

  void IncreaseNumberOfTuplesBy(const float &amount);

  void DecreaseNumberOfTuplesBy(const float &amount);

  void SetNumberOfTuples(const float &num_tuples);

  float GetNumberOfTuples() const;

  bool IsDirty() const;

  void ResetDirty();

  const column_map_type &GetDefaultPartition();

  //===--------------------------------------------------------------------===//
  // Clustering
  //===--------------------------------------------------------------------===//

  void RecordSample(const brain::Sample &sample);

  void UpdateDefaultPartition();

  //===--------------------------------------------------------------------===//
  // UTILITIES
  //===--------------------------------------------------------------------===//

  bool HasPrimaryKey() { return has_primary_key_; }

  bool HasUniqueConstraints() { return (unique_constraint_count_ > 0); }

  bool HasForeignKeys() { return (GetForeignKeyCount() > 0); }

  column_map_type GetStaticColumnMap(const std::string &table_name,
                                     const oid_t &column_count);

  std::map<oid_t, oid_t> GetColumnMapStats();

  // Get a string representation for debugging
  const std::string GetInfo() const;

 protected:
  //===--------------------------------------------------------------------===//
  // INTEGRITY CHECKS
  //===--------------------------------------------------------------------===//

  bool CheckNulls(const storage::Tuple *tuple) const;

  bool CheckConstraints(const storage::Tuple *tuple) const;

  // Claim a tuple slot in a tile group
  ItemPointer GetEmptyTupleSlot(const storage::Tuple *tuple,
                           bool check_constraint = true);

  // add a default unpartitioned tile group to table
  oid_t AddDefaultTileGroup();

  // get a partitioning with given layout type
  column_map_type GetTileGroupLayout(LayoutType layout_type);

  //===--------------------------------------------------------------------===//
  // INDEX HELPERS
  //===--------------------------------------------------------------------===//

  // try to insert into the indices
  bool InsertInIndexes(const storage::Tuple *tuple, ItemPointer location);

  bool InsertInSecondaryIndexes(const storage::Tuple *tuple, ItemPointer location);

  // check the foreign key constraints
  bool CheckForeignKeyConstraints(const storage::Tuple *tuple);
 private:
  //===--------------------------------------------------------------------===//
  // MEMBERS
  //===--------------------------------------------------------------------===//

  // TODO need some policy ?
  // number of tuples allocated per tilegroup
  size_t tuples_per_tilegroup_;

  // TILE GROUPS
  // set of tile groups
  std::vector<oid_t> tile_groups_;
  std::atomic<size_t> tile_group_count_ = ATOMIC_VAR_INIT(0);
  // current tile group
  //size_t tile_group_offset_ = 0;

  // tile group mutex
  std::mutex tile_group_mutex_;
  Spinlock tile_group_lock_;

  // INDEXES
  std::vector<index::Index *> indexes_;

  // CONSTRAINTS
  std::vector<catalog::ForeignKey *> foreign_keys_;


  // has a primary key ?
  std::atomic<bool> has_primary_key_ = ATOMIC_VAR_INIT(false);

  // # of unique constraints
  std::atomic<oid_t> unique_constraint_count_ = ATOMIC_VAR_INIT(START_OID);

  // # of tuples
  float number_of_tuples_ = 0.0;

  // dirty flag
  bool dirty_ = false;

  // clustering mutex
  std::mutex clustering_mutex_;

  // adapt table
  bool adapt_table_ = true;

  // default partition map for table
  column_map_type default_partition_;

  // samples for clustering
<<<<<<< HEAD
  std::vector<brain::Sample> samples_;
=======
  std::vector<brain::Sample> samples;

  // list of free slots
  std::queue<ItemPointer> free_slots;
>>>>>>> d9fc9348
};

}  // End storage namespace
}  // End peloton namespace<|MERGE_RESOLUTION|>--- conflicted
+++ resolved
@@ -286,14 +286,7 @@
   column_map_type default_partition_;
 
   // samples for clustering
-<<<<<<< HEAD
   std::vector<brain::Sample> samples_;
-=======
-  std::vector<brain::Sample> samples;
-
-  // list of free slots
-  std::queue<ItemPointer> free_slots;
->>>>>>> d9fc9348
 };
 
 }  // End storage namespace
