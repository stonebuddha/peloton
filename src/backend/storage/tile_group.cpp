//===----------------------------------------------------------------------===//
//
//                         PelotonDB
//
// tile_group.cpp
//
// Identification: src/backend/storage/tile_group.cpp
//
// Copyright (c) 2015, Carnegie Mellon University Database Group
//
//===----------------------------------------------------------------------===//

#include "backend/storage/tile_group.h"

#include <numeric>

#include "backend/common/logger.h"
#include "backend/common/synch.h"
#include "backend/common/types.h"
#include "backend/storage/abstract_table.h"

namespace peloton {
namespace storage {

TileGroup::TileGroup(TileGroupHeader *tile_group_header, AbstractTable *table,
                     AbstractBackend *backend,
                     const std::vector<catalog::Schema> &schemas,
                     const column_map_type &column_map, int tuple_count)
    : database_id(INVALID_OID),
      table_id(INVALID_OID),
      tile_group_id(INVALID_OID),
      backend(backend),
      tile_schemas(schemas),
      tile_group_header(tile_group_header),
      table(table),
      num_tuple_slots(tuple_count),
      column_map(column_map) {
  tile_count = tile_schemas.size();

  for (oid_t tile_itr = 0; tile_itr < tile_count; tile_itr++) {
    auto &manager = catalog::Manager::GetInstance();
    oid_t tile_id = manager.GetNextOid();

    Tile *tile = storage::TileFactory::GetTile(
        database_id, table_id, tile_group_id, tile_id, tile_group_header,
        backend, tile_schemas[tile_itr], this, tuple_count);

    tiles.push_back(tile);
  }
}

//===--------------------------------------------------------------------===//
// Operations
//===--------------------------------------------------------------------===//

/**
 * Grab next slot (thread-safe) and fill in the tuple
 *
 * Returns slot where inserted (INVALID_ID if not inserted)
 */
oid_t TileGroup::InsertTuple(txn_id_t transaction_id, const Tuple *tuple) {
  oid_t tuple_slot_id = tile_group_header->GetNextEmptyTupleSlot();

  LOG_TRACE("Tile Group Id :: %lu status :: %lu out of %lu slots \n",
            tile_group_id, tuple_slot_id, num_tuple_slots);

  // No more slots
  if (tuple_slot_id == INVALID_OID) return INVALID_OID;

  oid_t tile_column_count;
  oid_t column_itr = 0;

  for (oid_t tile_itr = 0; tile_itr < tile_count; tile_itr++) {
    const catalog::Schema &schema = tile_schemas[tile_itr];
    tile_column_count = schema.GetColumnCount();

    storage::Tile *tile = GetTile(tile_itr);
    assert(tile);
    char *tile_tuple_location = tile->GetTupleLocation(tuple_slot_id);
    assert(tile_tuple_location);

    // NOTE:: Only a tuple wrapper
    storage::Tuple tile_tuple(&schema, tile_tuple_location);

    for (oid_t tile_column_itr = 0; tile_column_itr < tile_column_count;
         tile_column_itr++) {
      tile_tuple.SetValueAllocate(tile_column_itr, tuple->GetValue(column_itr),
                                  tile->GetPool());
      column_itr++;
    }
  }

  // Set MVCC info
  tile_group_header->SetTransactionId(tuple_slot_id, transaction_id);
  tile_group_header->SetBeginCommitId(tuple_slot_id, MAX_CID);
  tile_group_header->SetEndCommitId(tuple_slot_id, MAX_CID);
  tile_group_header->SetPrevItemPointer(tuple_slot_id, INVALID_ITEMPOINTER);

  return tuple_slot_id;
}

<<<<<<< HEAD
/**
 * Grab specific slot and fill in the tuple
 * Used by recovery
 * Returns slot where inserted (INVALID_ID if not inserted)
 */
oid_t TileGroup::InsertTuple(txn_id_t transaction_id, oid_t tuple_slot_id, const Tuple *tuple) {
  auto status = tile_group_header->GetEmptyTupleSlot(tuple_slot_id);

  // No more slots
  if (status == false) return INVALID_OID;

  LOG_TRACE("Tile Group Id :: %lu status :: %lu out of %lu slots \n",
            tile_group_id, tuple_slot_id, num_tuple_slots);

  oid_t tile_column_count;
  oid_t column_itr = 0;

  for (oid_t tile_itr = 0; tile_itr < tile_count; tile_itr++) {
    const catalog::Schema &schema = tile_schemas[tile_itr];
    tile_column_count = schema.GetColumnCount();

    storage::Tile *tile = GetTile(tile_itr);
    assert(tile);
    char *tile_tuple_location = tile->GetTupleLocation(tuple_slot_id);
    assert(tile_tuple_location);

    // NOTE:: Only a tuple wrapper
    storage::Tuple tile_tuple(&schema, tile_tuple_location);

    for (oid_t tile_column_itr = 0; tile_column_itr < tile_column_count;
         tile_column_itr++) {
      tile_tuple.SetValueAllocate(tile_column_itr, tuple->GetValue(column_itr),
                                  tile->GetPool());
      column_itr++;
    }
  }

  // Set MVCC info
  tile_group_header->SetTransactionId(tuple_slot_id, transaction_id);
  tile_group_header->SetBeginCommitId(tuple_slot_id, MAX_CID);
  tile_group_header->SetEndCommitId(tuple_slot_id, MAX_CID);
  tile_group_header->SetPrevItemPointer(tuple_slot_id, INVALID_ITEMPOINTER);

  return tuple_slot_id;
}



void TileGroup::ReclaimTuple(oid_t tuple_slot_id) {
  // add it to free slots
  tile_group_header->ReclaimTupleSlot(tuple_slot_id);
}

=======
>>>>>>> 9def0ad1
Tuple *TileGroup::SelectTuple(oid_t tile_offset, oid_t tuple_slot_id) {
  assert(tile_offset < tile_count);
  assert(tuple_slot_id < num_tuple_slots);

  // is it within bounds ?
  if (tuple_slot_id >= GetNextTupleSlot()) return nullptr;

  Tile *tile = GetTile(tile_offset);
  assert(tile);
  Tuple *tuple = tile->GetTuple(tuple_slot_id);
  return tuple;
}

Tuple *TileGroup::SelectTuple(oid_t tuple_slot_id) {
  // is it within bounds ?
  if (tuple_slot_id >= GetNextTupleSlot()) return nullptr;

  // allocate a new copy of the original tuple
  Tuple *tuple = new Tuple(table->GetSchema(), true);
  oid_t tuple_attr_itr = 0;

  for (oid_t tile_itr = 0; tile_itr < tile_count; tile_itr++) {
    Tile *tile = GetTile(tile_itr);
    assert(tile);

    // tile tuple wrapper
    Tuple tile_tuple(tile->GetSchema(), tile->GetTupleLocation(tuple_slot_id));
    oid_t tile_tuple_count = tile->GetColumnCount();

    for (oid_t tile_tuple_attr_itr = 0; tile_tuple_attr_itr < tile_tuple_count;
         tile_tuple_attr_itr++) {
      Value val = tile_tuple.GetValue(tile_tuple_attr_itr);
      tuple->SetValueAllocate(tuple_attr_itr++, val, nullptr);
    }
  }

  return tuple;
}

// delete tuple at given slot if it is not already locked
bool TileGroup::DeleteTuple(txn_id_t transaction_id, oid_t tuple_slot_id) {
  // compare and exchange the end commit id to start delete
  if (atomic_cas<txn_id_t>(
          tile_group_header->GetEndCommitIdLocation(tuple_slot_id), MAX_CID,
          transaction_id)) {
    // do a dirty delete
    tile_group_header->SetTransactionId(tuple_slot_id, transaction_id);
    return true;
  }

  return false;
}

void TileGroup::CommitInsertedTuple(oid_t tuple_slot_id, cid_t commit_id) {
  // set the begin commit id to persist insert
  tile_group_header->SetBeginCommitId(tuple_slot_id, commit_id);
  tile_group_header->IncrementActiveTupleCount();
}

void TileGroup::CommitDeletedTuple(oid_t tuple_slot_id, txn_id_t transaction_id
                                   __attribute__((unused)),
                                   cid_t commit_id) {
  // set the end commit id to persist delete
  tile_group_header->SetEndCommitId(tuple_slot_id, commit_id);
  tile_group_header->DecrementActiveTupleCount();
}

void TileGroup::AbortInsertedTuple(oid_t tuple_slot_id) {
  (void)tuple_slot_id;
  // undo insert (we don't reset MVCC info currently)
  //TODO: can reclaim tuple here
  //ReclaimTuple(tuple_slot_id);
}

void TileGroup::AbortDeletedTuple(oid_t tuple_slot_id) {
  // undo deletion
  tile_group_header->SetEndCommitId(tuple_slot_id, MAX_CID);
}

// Sets the tile id and column id w.r.t that tile corresponding to
// the specified tile group column id.
void TileGroup::LocateTileAndColumn(oid_t column_offset, oid_t &tile_offset,
                                    oid_t &tile_column_offset) {
  assert(column_map.count(column_offset) != 0);

  // get the entry in the column map
  auto entry = column_map.at(column_offset);
  tile_offset = entry.first;
  tile_column_offset = entry.second;
}

oid_t TileGroup::GetTileIdFromColumnId(oid_t column_id) {
  oid_t tile_column_id, tile_offset;
  LocateTileAndColumn(column_id, tile_offset, tile_column_id);
  return tile_offset;
}

oid_t TileGroup::GetTileColumnId(oid_t column_id) {
  oid_t tile_column_id, tile_offset;
  LocateTileAndColumn(column_id, tile_offset, tile_column_id);
  return tile_column_id;
}

Value TileGroup::GetValue(oid_t tuple_id, oid_t column_id) {
  assert(tuple_id < GetNextTupleSlot());
  oid_t tile_column_id, tile_offset;
  LocateTileAndColumn(column_id, tile_offset, tile_column_id);
  return GetTile(tile_offset)->GetValue(tuple_id, tile_column_id);
}

Tile *TileGroup::GetTile(const oid_t tile_offset) const {
  assert(tile_offset < tile_count);
  Tile *tile = tiles[tile_offset];
  return tile;
}

//===--------------------------------------------------------------------===//
// Utilities
//===--------------------------------------------------------------------===//

// Get a string representation of this tile group
std::ostream &operator<<(std::ostream &os, const TileGroup &tile_group) {
  os << "=============================================================\n";

  os << "TILE GROUP :\n";
  os << "\tCatalog ::"
     << " DB: " << tile_group.database_id << " Table: " << tile_group.table_id
     << " Tile Group:  " << tile_group.tile_group_id << "\n";

  os << " TILE GROUP HEADER :: " << tile_group.tile_group_header;

  os << "\tActive Tuples:  "
     << tile_group.tile_group_header->GetActiveTupleCount() << " out of "
     << tile_group.num_tuple_slots << " slots\n";

  for (oid_t tile_itr = 0; tile_itr < tile_group.tile_count; tile_itr++) {
    Tile *tile = tile_group.GetTile(tile_itr);
    if (tile != nullptr) os << (*tile);
  }

  auto header = tile_group.GetHeader();
  if (header != nullptr) os << (*header);

  os << "=============================================================\n";

  return os;
}

}  // End storage namespace
}  // End peloton namespace<|MERGE_RESOLUTION|>--- conflicted
+++ resolved
@@ -99,7 +99,7 @@
   return tuple_slot_id;
 }
 
-<<<<<<< HEAD
+
 /**
  * Grab specific slot and fill in the tuple
  * Used by recovery
@@ -148,13 +148,6 @@
 
 
 
-void TileGroup::ReclaimTuple(oid_t tuple_slot_id) {
-  // add it to free slots
-  tile_group_header->ReclaimTupleSlot(tuple_slot_id);
-}
-
-=======
->>>>>>> 9def0ad1
 Tuple *TileGroup::SelectTuple(oid_t tile_offset, oid_t tuple_slot_id) {
   assert(tile_offset < tile_count);
   assert(tuple_slot_id < num_tuple_slots);
