--- conflicted
+++ resolved
@@ -240,12 +240,8 @@
 
   auto transaction_id = current_txn->GetTransactionId();
 
-<<<<<<< HEAD
-  assert(tile_group_header->GetTransactionId(old_location.offset) == transaction_id);
-=======
   assert(tile_group_header->GetTransactionId(old_location.offset) ==
          transaction_id);
->>>>>>> b8322b98
   assert(new_tile_group_header->GetTransactionId(new_location.offset) ==
          INVALID_TXN_ID);
   assert(new_tile_group_header->GetBeginCommitId(new_location.offset) ==
