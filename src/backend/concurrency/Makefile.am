## Makefile.am -- Process this file with automake to produce Makefile.in

######################################################################
# CONCURRENCY
######################################################################

concurrency_FILES = \
<<<<<<< HEAD
    backend/concurrency/to_transaction_manager.cpp \
    backend/concurrency/optimistic_transaction_manager.cpp \
    backend/concurrency/speculative_optimistic_transaction_manager.cpp \
    backend/concurrency/pessimistic_transaction_manager.cpp \
    backend/concurrency/ssi_transaction_manager.cpp \
	backend/concurrency/transaction_manager.cpp \
	backend/concurrency/transaction.cpp \
=======
    backend/concurrency/rowo_txn_manager.cpp \
    backend/concurrency/rpwp_txn_manager.cpp \
    backend/concurrency/spec_rowo_txn_manager.cpp \
    backend/concurrency/transaction_manager.cpp \
    backend/concurrency/transaction.cpp \
>>>>>>> 9b978bcd
    backend/concurrency/transaction_manager_factory.cpp
concurrency_INCLUDES = \
					   -I$(srcdir)/concurrency<|MERGE_RESOLUTION|>--- conflicted
+++ resolved
@@ -5,21 +5,12 @@
 ######################################################################
 
 concurrency_FILES = \
-<<<<<<< HEAD
-    backend/concurrency/to_transaction_manager.cpp \
-    backend/concurrency/optimistic_transaction_manager.cpp \
-    backend/concurrency/speculative_optimistic_transaction_manager.cpp \
-    backend/concurrency/pessimistic_transaction_manager.cpp \
-    backend/concurrency/ssi_transaction_manager.cpp \
-	backend/concurrency/transaction_manager.cpp \
-	backend/concurrency/transaction.cpp \
-=======
     backend/concurrency/rowo_txn_manager.cpp \
     backend/concurrency/rpwp_txn_manager.cpp \
     backend/concurrency/spec_rowo_txn_manager.cpp \
+    backend/concurrency/ssi_txn_manager.cpp \
     backend/concurrency/transaction_manager.cpp \
     backend/concurrency/transaction.cpp \
->>>>>>> 9b978bcd
     backend/concurrency/transaction_manager_factory.cpp
 concurrency_INCLUDES = \
 					   -I$(srcdir)/concurrency