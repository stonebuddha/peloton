//===----------------------------------------------------------------------===//
//
//                         Peloton
//
// transaction_manager_factory.h
//
// Identification: src/backend/concurrency/transaction_manager_factory.h
//
// Copyright (c) 2015-16, Carnegie Mellon University Database Group
//
//===----------------------------------------------------------------------===//

#pragma once

#include "backend/concurrency/rowo_txn_manager.h"
#include "backend/concurrency/rpwp_txn_manager.h"
#include "backend/concurrency/spec_rowo_txn_manager.h"
#include "backend/concurrency/ssi_txn_manager.h"
<<<<<<< HEAD
=======

>>>>>>> f23cfe44
namespace peloton {
namespace concurrency {
class TransactionManagerFactory {
public:
  static TransactionManager &GetInstance() {
    switch (protocol_) {
      case CONCURRENCY_TYPE_ROWO:
        return RowoTxnManager::GetInstance();
      case CONCURRENCY_TYPE_RPWP:
        return RpwpTxnManager::GetInstance();
      case CONCURRENCY_TYPE_SPEC:
        return SpecRowoTxnManager::GetInstance();
<<<<<<< HEAD
      case CONCURRENCY_TYPE_SSI:
        return SsiTxnManager::GetInstance();
=======
//      case CONCURRENCY_TYPE_SSI:
//        return SsiTxnManager::GetInstance();
>>>>>>> f23cfe44
      default:
        return RowoTxnManager::GetInstance();
    }
  }

  static void Configure(ConcurrencyType protocol,
                        IsolationLevelType level = ISOLATION_LEVEL_TYPE_FULL) {
    protocol_ = protocol;
    isolation_level_ = level;
  }

  static ConcurrencyType GetProtocol() { return protocol_; }

  static IsolationLevelType GetIsolationLevel() { return isolation_level_; }

<<<<<<< HEAD
private:
  static ConcurrencyType protocol;
  static IsolationLevelType isolation_level;
=======
 private:
  static ConcurrencyType protocol_;
  static IsolationLevelType isolation_level_;
>>>>>>> f23cfe44
};
}
}<|MERGE_RESOLUTION|>--- conflicted
+++ resolved
@@ -16,10 +16,8 @@
 #include "backend/concurrency/rpwp_txn_manager.h"
 #include "backend/concurrency/spec_rowo_txn_manager.h"
 #include "backend/concurrency/ssi_txn_manager.h"
-<<<<<<< HEAD
-=======
 
->>>>>>> f23cfe44
+
 namespace peloton {
 namespace concurrency {
 class TransactionManagerFactory {
@@ -32,13 +30,8 @@
         return RpwpTxnManager::GetInstance();
       case CONCURRENCY_TYPE_SPEC:
         return SpecRowoTxnManager::GetInstance();
-<<<<<<< HEAD
       case CONCURRENCY_TYPE_SSI:
         return SsiTxnManager::GetInstance();
-=======
-//      case CONCURRENCY_TYPE_SSI:
-//        return SsiTxnManager::GetInstance();
->>>>>>> f23cfe44
       default:
         return RowoTxnManager::GetInstance();
     }
@@ -54,15 +47,9 @@
 
   static IsolationLevelType GetIsolationLevel() { return isolation_level_; }
 
-<<<<<<< HEAD
 private:
-  static ConcurrencyType protocol;
-  static IsolationLevelType isolation_level;
-=======
- private:
   static ConcurrencyType protocol_;
   static IsolationLevelType isolation_level_;
->>>>>>> f23cfe44
 };
 }
 }