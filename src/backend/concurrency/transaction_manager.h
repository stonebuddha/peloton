//===----------------------------------------------------------------------===//
//
//                         Peloton
//
// transaction_manager.h
//
// Identification: src/backend/concurrency/transaction_manager.h
//
// Copyright (c) 2015-16, Carnegie Mellon University Database Group
//
//===----------------------------------------------------------------------===//

#pragma once

#include <atomic>
#include <unordered_map>

#include "backend/common/platform.h"
#include "backend/common/types.h"
#include "backend/concurrency/transaction.h"
#include "backend/storage/data_table.h"
#include "backend/storage/tile_group.h"
#include "backend/storage/tile_group_header.h"

namespace peloton {
namespace concurrency {

// class Transaction;

extern thread_local Transaction *current_txn;

class TransactionManager {
 public:
  TransactionManager() {
    next_txn_id_ = ATOMIC_VAR_INIT(START_TXN_ID);
    next_cid_ = ATOMIC_VAR_INIT(START_CID);
  }

  virtual ~TransactionManager() {}

  txn_id_t GetNextTransactionId() { return next_txn_id_++; }

  cid_t GetNextCommitId() { return next_cid_++; }

  virtual bool IsVisible(const txn_id_t &tuple_txn_id,
                         const cid_t &tuple_begin_cid,
                         const cid_t &tuple_end_cid) = 0;

  virtual bool IsOwner(storage::TileGroup *tile_group,
                       const oid_t &tuple_id) = 0;

  virtual bool IsAccessable(storage::TileGroup *tile_group,
                            const oid_t &tuple_id) = 0;

  virtual bool PerformRead(const oid_t &tile_group_id,
                           const oid_t &tuple_id) = 0;

  virtual bool PerformUpdate(const oid_t &tile_group_id, const oid_t &tuple_id,
                             const ItemPointer &new_location) = 0;

  virtual bool AcquireTuple(storage::TileGroup *tile_group,
                            const oid_t &physical_tuple_id) = 0;

  virtual bool PerformInsert(const oid_t &tile_group_id,
                             const oid_t &tuple_id) = 0;

  virtual bool PerformDelete(const oid_t &tile_group_id, const oid_t &tuple_id,
                             const ItemPointer &new_location) = 0;

  virtual void SetInsertVisibility(const oid_t &tile_group_id,
                                   const oid_t &tuple_id) = 0;

  virtual void SetDeleteVisibility(const oid_t &tile_group_id,
                                   const oid_t &tuple_id) = 0;

  virtual void SetUpdateVisibility(const oid_t &tile_group_id,
                                   const oid_t &tuple_id) = 0;

  void SetTransactionResult(const Result result) {
    current_txn->SetResult(result);
  }

<<<<<<< HEAD
  //for use by recovery
  void SetNextCid(cid_t cid) { next_cid_ = cid; };

  Transaction *BeginTransaction() {
=======
  virtual Transaction *BeginTransaction() {
>>>>>>> 5b67b5f0
    Transaction *txn =
        new Transaction(GetNextTransactionId(), GetNextCommitId());
    current_txn = txn;
    return txn;
  }

  virtual void EndTransaction() {
    delete current_txn;
    current_txn = nullptr;
  }

  virtual Result CommitTransaction() = 0;

  virtual Result AbortTransaction() = 0;

  void ResetStates() {
    next_txn_id_ = START_TXN_ID;
    next_cid_ = START_CID;
  }

 private:
  std::atomic<txn_id_t> next_txn_id_;
  std::atomic<cid_t> next_cid_;
};
}  // End storage namespace
}  // End peloton namespace<|MERGE_RESOLUTION|>--- conflicted
+++ resolved
@@ -80,14 +80,10 @@
     current_txn->SetResult(result);
   }
 
-<<<<<<< HEAD
   //for use by recovery
   void SetNextCid(cid_t cid) { next_cid_ = cid; };
 
-  Transaction *BeginTransaction() {
-=======
   virtual Transaction *BeginTransaction() {
->>>>>>> 5b67b5f0
     Transaction *txn =
         new Transaction(GetNextTransactionId(), GetNextCommitId());
     current_txn = txn;
