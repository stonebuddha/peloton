//===----------------------------------------------------------------------===//
//
//                         Peloton
//
// wbl_backend_logger.cpp
//
// Identification: src/backend/logging/loggers/wbl_backend_logger.cpp
//
// Copyright (c) 2015-16, Carnegie Mellon University Database Group
//
//===----------------------------------------------------------------------===//

#include <iostream>

#include "backend/logging/records/tuple_record.h"
#include "backend/logging/log_manager.h"
#include "backend/logging/frontend_logger.h"
#include "backend/logging/loggers/wbl_backend_logger.h"

namespace peloton {
namespace logging {

/**
 * @brief log LogRecord
 * @param log record
 */
void WriteBehindBackendLogger::Log(LogRecord *record) {
  // Enqueue the serialized log record into the queue
  record->Serialize(output_buffer);

  {
    std::lock_guard<std::mutex> lock(local_queue_mutex);
    local_queue.push_back(std::unique_ptr<LogRecord>(record));
  }
}

<<<<<<< HEAD
LogRecord *WriteBehindBackendLogger::GetTupleRecord(LogRecordType log_record_type,
                                                    txn_id_t txn_id,
                                                    oid_t table_oid,
                                                    oid_t db_oid,
                                                    ItemPointer insert_location,
                                                    ItemPointer delete_location,
                                                    void *data) {
=======
LogRecord *WriteBehindBackendLogger::GetTupleRecord(
    LogRecordType log_record_type, txn_id_t txn_id, oid_t table_oid,
    ItemPointer insert_location, ItemPointer delete_location, void *data,
    oid_t db_oid) {
>>>>>>> 22f2177f
  // Figure the log record type
  switch (log_record_type) {
    case LOGRECORD_TYPE_TUPLE_INSERT: {
      log_record_type = LOGRECORD_TYPE_WBL_TUPLE_INSERT;
      break;
    }

    case LOGRECORD_TYPE_TUPLE_DELETE: {
      log_record_type = LOGRECORD_TYPE_WBL_TUPLE_DELETE;
      break;
    }

    case LOGRECORD_TYPE_TUPLE_UPDATE: {
      log_record_type = LOGRECORD_TYPE_WBL_TUPLE_UPDATE;
      break;
    }

    default: {
      assert(false);
      break;
    }
  }

  // Don't make use of "data" in case of peloton log records
  data = nullptr;

  // Build the tuple log record
  LogRecord *tuple_record =
      new TupleRecord(log_record_type, txn_id, table_oid, insert_location,
                      delete_location, data, db_oid);

  return tuple_record;
}

}  // namespace logging
}  // namespace peloton<|MERGE_RESOLUTION|>--- conflicted
+++ resolved
@@ -34,7 +34,6 @@
   }
 }
 
-<<<<<<< HEAD
 LogRecord *WriteBehindBackendLogger::GetTupleRecord(LogRecordType log_record_type,
                                                     txn_id_t txn_id,
                                                     oid_t table_oid,
@@ -42,12 +41,6 @@
                                                     ItemPointer insert_location,
                                                     ItemPointer delete_location,
                                                     void *data) {
-=======
-LogRecord *WriteBehindBackendLogger::GetTupleRecord(
-    LogRecordType log_record_type, txn_id_t txn_id, oid_t table_oid,
-    ItemPointer insert_location, ItemPointer delete_location, void *data,
-    oid_t db_oid) {
->>>>>>> 22f2177f
   // Figure the log record type
   switch (log_record_type) {
     case LOGRECORD_TYPE_TUPLE_INSERT: {
