//===----------------------------------------------------------------------===//
//
//                         Peloton
//
// wal_backend_logger.cpp
//
// Identification: src/backend/logging/loggers/wal_backend_logger.cpp
//
// Copyright (c) 2015-16, Carnegie Mellon University Database Group
//
//===----------------------------------------------------------------------===//

#include <iostream>

#include "backend/logging/records/tuple_record.h"
#include "backend/logging/log_manager.h"
#include "backend/logging/frontend_logger.h"
#include "backend/logging/loggers/wal_backend_logger.h"

namespace peloton {
namespace logging {

WriteAheadBackendLogger::WriteAheadBackendLogger()
    : log_buffer_(std::unique_ptr<LogBuffer>(nullptr)),
      available_buffer_pool_(
          std::unique_ptr<BufferPool>(new CircularBufferPool())),
      persist_buffer_pool_(
          std::unique_ptr<BufferPool>(new CircularBufferPool())) {
  logging_type = LOGGING_TYPE_DRAM_NVM;
}

/**
 * @brief log LogRecord
 * @param log record
 */
void WriteAheadBackendLogger::Log(LogRecord *record) {
  // Enqueue the serialized log record into the queue
  record->Serialize(output_buffer);

  this->log_buffer_lock.Lock();
  if (!log_buffer_) {
    LOG_INFO("Acquire the first log buffer in backend logger");
    log_buffer_ = std::move(available_buffer_pool_->Get());
  }
  // update max logged commit id
  if (record->GetType() == LOGRECORD_TYPE_TRANSACTION_COMMIT) {
    auto new_log_commit_id = record->GetTransactionId();
    assert(new_log_commit_id > highest_logged_commit_message);
    highest_logged_commit_message = new_log_commit_id;
    logging_cid_lower_bound = INVALID_CID;
  }

  // update the max logged id for the current buffer
  cid_t cur_log_id = record->GetTransactionId();

  if (cur_log_id > max_log_id_buffer) {
    log_buffer_->SetMaxLogId(cur_log_id);
  }

  if (!log_buffer_->WriteRecord(record)) {
    LOG_INFO("Log buffer is full - Attempt to acquire a new one");
    // put back a buffer

<<<<<<< HEAD
    log_buffer_->SetHighestCommittedTransaction(highest_logged_commit_message);

    max_log_id_buffer = 0;  // reset

    // we only need to add set the lower bound if it is not superseded by a
    // commit message
    if (logging_cid_lower_bound > highest_logged_commit_message) {
      log_buffer_->SetLoggingCidLowerBound(logging_cid_lower_bound);
    }
=======
>>>>>>> 54e8be9c
    persist_buffer_pool_->Put(std::move(log_buffer_));
    // get a new one
    log_buffer_ = std::move(available_buffer_pool_->Get());
    // write to the new log buffer
    auto success = log_buffer_->WriteRecord(record);
    if (!success) {
      LOG_ERROR("Write record to log buffer failed");
      return;
    }
  }

  this->log_buffer_lock.Unlock();
}

std::pair<cid_t, cid_t> WriteAheadBackendLogger::PrepareLogBuffers() {
  this->log_buffer_lock.Lock();
  std::pair<cid_t, cid_t> ret(INVALID_CID, INVALID_CID);
  if (logging_cid_lower_bound != INVALID_CID ||
      (log_buffer_ && log_buffer_->GetSize() > 0)) {
    ret.second = highest_logged_commit_message;
    if (logging_cid_lower_bound > highest_logged_commit_message) {
      ret.first = logging_cid_lower_bound;
    }
  }
  if (log_buffer_ && log_buffer_->GetSize() > 0) {
    // put back a buffer
    LOG_INFO(
        "Move the current log buffer to buffer pool, "
        "highest_logged_commit_message: %d, logging_cid_lower_bound: %d",
        (int)highest_logged_commit_message, (int)logging_cid_lower_bound);
    persist_buffer_pool_->Put(std::move(log_buffer_));
  }
  this->log_buffer_lock.Unlock();

  auto num_log_buffer = persist_buffer_pool_->GetSize();
  // LOG_INFO("Collect %u log buffers from backend logger", num_log_buffer);
  while (num_log_buffer > 0) {
    local_queue.push_back(persist_buffer_pool_->Get());
    num_log_buffer--;
  }
  return ret;
}

void WriteAheadBackendLogger::GrantEmptyBuffer(
    std::unique_ptr<LogBuffer> empty_buffer) {
  available_buffer_pool_->Put(std::move(empty_buffer));
}

LogRecord *WriteAheadBackendLogger::GetTupleRecord(
    LogRecordType log_record_type, txn_id_t txn_id, oid_t table_oid,
    oid_t db_oid, ItemPointer insert_location, ItemPointer delete_location,
    const void *data) {
  // Build the log record
  switch (log_record_type) {
    case LOGRECORD_TYPE_TUPLE_INSERT: {
      log_record_type = LOGRECORD_TYPE_WAL_TUPLE_INSERT;
      break;
    }

    case LOGRECORD_TYPE_TUPLE_DELETE: {
      log_record_type = LOGRECORD_TYPE_WAL_TUPLE_DELETE;
      break;
    }

    case LOGRECORD_TYPE_TUPLE_UPDATE: {
      log_record_type = LOGRECORD_TYPE_WAL_TUPLE_UPDATE;
      break;
    }

    default: {
      assert(false);
      break;
    }
  }

  LogRecord *record =
      new TupleRecord(log_record_type, txn_id, table_oid, insert_location,
                      delete_location, data, db_oid);

  return record;
}

}  // namespace logging
}  // namespace peloton<|MERGE_RESOLUTION|>--- conflicted
+++ resolved
@@ -61,18 +61,8 @@
     LOG_INFO("Log buffer is full - Attempt to acquire a new one");
     // put back a buffer
 
-<<<<<<< HEAD
-    log_buffer_->SetHighestCommittedTransaction(highest_logged_commit_message);
-
     max_log_id_buffer = 0;  // reset
 
-    // we only need to add set the lower bound if it is not superseded by a
-    // commit message
-    if (logging_cid_lower_bound > highest_logged_commit_message) {
-      log_buffer_->SetLoggingCidLowerBound(logging_cid_lower_bound);
-    }
-=======
->>>>>>> 54e8be9c
     persist_buffer_pool_->Put(std::move(log_buffer_));
     // get a new one
     log_buffer_ = std::move(available_buffer_pool_->Get());
